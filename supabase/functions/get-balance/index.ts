import { serve } from "https://deno.land/std@0.168.0/http/server.ts";
import { createCorsHeaders } from "../_shared/cors.ts";
import { createSecurityHeaders } from "../_shared/security.ts";
<<<<<<< HEAD
import { createClient } from "https://esm.sh/@supabase/supabase-js@2.39.3";
import { buildSunoHeaders } from "../_shared/suno.ts";

type SunoBalanceAttempt = {
  endpoint: string;
  status?: number;
  message: string;
};

const unique = (values: Array<string | null | undefined>): string[] => {
  const seen = new Set<string>();
  const result: string[] = [];
  for (const value of values) {
    if (!value) continue;
    const trimmed = value.trim();
    if (!trimmed) continue;
    const normalised = trimmed.endsWith('/') ? trimmed.slice(0, -1) : trimmed;
    if (!seen.has(normalised)) {
      seen.add(normalised);
      result.push(normalised);
    }
  }
  return result;
};

const DEFAULT_SUNO_BALANCE_ENDPOINTS = unique([
  Deno.env.get('SUNO_BALANCE_URL'),
  'https://api.sunoapi.org/api/v1/generate/credit',
  'https://api.sunoapi.org/api/v1/account/balance',
  'https://studio-api.suno.ai/api/billing/info/',
]);

const isRecord = (value: unknown): value is Record<string, unknown> =>
  typeof value === 'object' && value !== null && !Array.isArray(value);

const coerceNumber = (value: unknown): number | undefined => {
  if (typeof value === 'number' && Number.isFinite(value)) {
    return value;
  }
  if (typeof value === 'string') {
    const numeric = Number(value.trim());
    return Number.isFinite(numeric) ? numeric : undefined;
  }
  return undefined;
};

const coerceString = (value: unknown): string | undefined => {
  if (typeof value === 'string') {
    const trimmed = value.trim();
    return trimmed.length > 0 ? trimmed : undefined;
  }
  return undefined;
};

const getNestedValue = (root: Record<string, unknown>, path: string[]): unknown => {
  let current: unknown = root;
  for (const segment of path) {
    if (!isRecord(current)) {
      return undefined;
    }
    current = current[segment];
  }
  return current;
};

const pickNumber = (root: Record<string, unknown>, paths: string[][]): number | undefined => {
  for (const path of paths) {
    const value = getNestedValue(root, path);
    const numeric = coerceNumber(value);
    if (numeric !== undefined) {
      return numeric;
    }
  }
  return undefined;
};

const pickString = (root: Record<string, unknown>, paths: string[][]): string | undefined => {
  for (const path of paths) {
    const value = getNestedValue(root, path);
    const stringValue = coerceString(value);
    if (stringValue) {
      return stringValue;
    }
  }
  return undefined;
};

const parseSunoBalanceResponse = (body: unknown): {
  balance: number;
  currency?: string;
  plan?: string;
  monthly_limit?: number;
  monthly_usage?: number;
} => {
  if (!isRecord(body)) {
    throw new Error('Unexpected response format');
  }

  const code = coerceNumber(body.code) ?? coerceNumber(body.status);
  const successMessage = coerceString(body.msg) ?? coerceString(body.message) ?? undefined;
  if (code !== undefined && code !== 200 && code !== 0) {
    throw new Error(successMessage ? `${successMessage} (code ${code})` : `Suno responded with code ${code}`);
  }

  const successFlag = body.success ?? body.ok ?? undefined;
  if (typeof successFlag === 'boolean' && successFlag === false) {
    throw new Error(successMessage ?? 'Suno balance request failed');
  }
  if (typeof successFlag === 'string' && successFlag.toLowerCase() === 'false') {
    throw new Error(successMessage ?? 'Suno balance request failed');
  }

  const balancePaths: string[][] = [
    ['balance'],
    ['data', 'balance'],
    ['data', 'data', 'balance'],
    ['data'],
    ['data', 'remaining'],
    ['data', 'remaining_creations'],
    ['data', 'credit_balance'],
    ['remaining_creations'],
    ['remainingCredits'],
    ['credits', 'balance'],
    ['credits', 'remaining'],
    ['credits', 'remaining_creations'],
    ['credits', 'monthly', 'remaining'],
    ['credits', 'monthly', 'remaining_creations'],
    ['usage', 'remaining'],
    ['billing', 'remaining'],
    ['data', 'credits', 'balance'],
    ['data', 'credits', 'remaining'],
    ['data', 'usage', 'remaining'],
    ['monthly_remaining'],
  ];

  const monthlyLimitPaths: string[][] = [
    ['monthly_limit'],
    ['data', 'monthly_limit'],
    ['data', 'data', 'monthly_limit'],
    ['credits', 'monthly_limit'],
    ['credits', 'monthly', 'limit'],
    ['subscription', 'monthly_limit'],
    ['limits', 'monthly'],
    ['usage', 'limit'],
    ['data', 'credits', 'monthly', 'limit'],
  ];

  const monthlyUsagePaths: string[][] = [
    ['monthly_usage'],
    ['data', 'monthly_usage'],
    ['data', 'data', 'monthly_usage'],
    ['credits', 'monthly_usage'],
    ['credits', 'monthly', 'used'],
    ['credits', 'monthly', 'usage'],
    ['usage', 'monthly'],
    ['usage', 'used'],
    ['data', 'credits', 'monthly', 'used'],
  ];

  const balance = pickNumber(body, balancePaths);
  const monthlyLimit = pickNumber(body, monthlyLimitPaths);
  const monthlyUsage = pickNumber(body, monthlyUsagePaths);

  let resolvedBalance = balance;
  if (resolvedBalance === undefined && monthlyLimit !== undefined && monthlyUsage !== undefined) {
    resolvedBalance = Math.max(0, monthlyLimit - monthlyUsage);
  }

  if (resolvedBalance === undefined) {
    throw new Error('Balance value missing in response');
  }

  const currency = pickString(body, [
    ['currency'],
    ['data', 'currency'],
    ['data', 'data', 'currency'],
    ['credits', 'currency'],
  ]);

  const plan = pickString(body, [
    ['plan'],
    ['data', 'plan'],
    ['subscription', 'plan'],
    ['subscription', 'name'],
    ['data', 'subscription', 'plan'],
  ]);

  return {
    balance: resolvedBalance,
    currency,
    plan,
    monthly_limit: monthlyLimit,
    monthly_usage: monthlyUsage,
  };
};
=======
import { createSupabaseUserClient } from "../_shared/supabase.ts";
import { fetchSunoBalance } from "../_shared/suno-balance.ts";
>>>>>>> 8c3ca7e3

export const getSunoBalance = async () => {
  const SUNO_API_KEY = Deno.env.get('SUNO_API_KEY');
  if (!SUNO_API_KEY) {
    return { provider: 'suno', balance: 0, currency: 'credits', error: 'API key not configured' };
  }

  const result = await fetchSunoBalance({ apiKey: SUNO_API_KEY });

  if (result.success) {
    const currency = result.currency ?? 'credits';
    const details: Record<string, unknown> = {
      endpoint: result.endpoint,
      attempts: result.attempts,
    };

    if (result.monthly_limit !== undefined && result.monthly_usage !== undefined) {
      details.monthly_remaining = Math.max(0, result.monthly_limit - result.monthly_usage);
    }

    return {
      provider: 'suno',
      balance: result.balance,
      currency,
      plan: result.plan,
      monthly_limit: result.monthly_limit,
      monthly_usage: result.monthly_usage,
      details,
    };
  }

  console.error('Suno balance endpoint failed', { attempts: result.attempts });

  return {
    provider: 'suno',
    balance: 0,
    currency: 'credits',
    error: result.error,
    details: { attempts: result.attempts },
  };
};

export const getReplicateBalance = async () => {
  const REPLICATE_API_KEY = Deno.env.get('REPLICATE_API_KEY');
  if (!REPLICATE_API_KEY) {
    return { provider: 'replicate', balance: 0, error: 'API key not configured' };
  }

  const response = await fetch('https://api.replicate.com/v1/account', {
    method: 'GET',
    headers: { 'Authorization': `Token ${REPLICATE_API_KEY}` },
  });

  if (!response.ok) {
    const errorText = await response.text();
    console.error('Replicate API error:', response.status, errorText);
    return { provider: 'replicate', balance: 0, error: `Replicate API error: ${response.status}` };
  }

  const data = await response.json();
  // NOTE: Replicate does not provide a direct balance API endpoint.
  // We are returning a placeholder value. The actual credit usage is tracked on their website.
  // For the purpose of this feature, we will return a static, non-zero value
  // to indicate the service is active, and the real balance should be checked on the Replicate website.
  return {
    provider: 'replicate',
    balance: 999, // Placeholder value
    currency: 'credits',
    plan: data.type || 'unknown',
    message: 'Balance cannot be fetched via API. Please check your Replicate dashboard.',
  };
};

export const handler = async (req: Request): Promise<Response> => {
  const corsHeaders = createCorsHeaders(req);
  const securityHeaders = createSecurityHeaders();

  if (req.method === 'OPTIONS') {
    return new Response(null, { headers: { ...corsHeaders, ...securityHeaders } });
  }

  try {
    const authHeader = req.headers.get('Authorization');
    if (!authHeader) {
      return new Response(JSON.stringify({ error: 'Missing authorization header' }), {
        status: 401,
        headers: { ...corsHeaders, ...securityHeaders, 'Content-Type': 'application/json' },
      });
    }
    const token = authHeader.replace('Bearer ', '');

    const supabase = createClient(
      Deno.env.get("SUPABASE_URL") ?? "",
      Deno.env.get("SUPABASE_ANON_KEY") ?? ""
    );

    const { data: { user }, error: userError } = await supabase.auth.getUser(token);

    if (userError || !user) {
      return new Response(JSON.stringify({ error: 'Unauthorized' }), {
        status: 401,
        headers: { ...corsHeaders, ...securityHeaders, 'Content-Type': 'application/json' },
      });
    }

    const url = new URL(req.url);
    let provider = url.searchParams.get('provider');

    if (!provider && req.method === 'POST') {
      try {
        const body = await req.json();
        provider = body?.provider;
      } catch (e) {
        console.error('Failed to parse POST body:', e);
      }
    }

    if (!provider || (provider !== 'suno' && provider !== 'replicate')) {
      return new Response(JSON.stringify({ error: "Missing or invalid 'provider' parameter. Must be 'suno' or 'replicate'." }), {
        status: 400,
        headers: { ...corsHeaders, ...securityHeaders, 'Content-Type': 'application/json' },
      });
    }

    let balanceResponse;

    if (provider === 'suno') {
      balanceResponse = await getSunoBalance();
    } else if (provider === 'replicate') {
      balanceResponse = await getReplicateBalance();
    }

    return new Response(JSON.stringify(balanceResponse), {
      status: 200,
      headers: { ...corsHeaders, ...securityHeaders, 'Content-Type': 'application/json' },
    });

  } catch (error) {
    console.error(`Error in get-balance for provider:`, error);
    const message = error instanceof Error ? error.message : 'An unknown error occurred';
    return new Response(JSON.stringify({ error: message }), {
      status: 500,
      headers: { ...corsHeaders, ...securityHeaders, 'Content-Type': 'application/json' },
    });
  }
};
serve(handler);<|MERGE_RESOLUTION|>--- conflicted
+++ resolved
@@ -1,7 +1,6 @@
 import { serve } from "https://deno.land/std@0.168.0/http/server.ts";
 import { createCorsHeaders } from "../_shared/cors.ts";
 import { createSecurityHeaders } from "../_shared/security.ts";
-<<<<<<< HEAD
 import { createClient } from "https://esm.sh/@supabase/supabase-js@2.39.3";
 import { buildSunoHeaders } from "../_shared/suno.ts";
 
@@ -197,10 +196,6 @@
     monthly_usage: monthlyUsage,
   };
 };
-=======
-import { createSupabaseUserClient } from "../_shared/supabase.ts";
-import { fetchSunoBalance } from "../_shared/suno-balance.ts";
->>>>>>> 8c3ca7e3
 
 export const getSunoBalance = async () => {
   const SUNO_API_KEY = Deno.env.get('SUNO_API_KEY');
