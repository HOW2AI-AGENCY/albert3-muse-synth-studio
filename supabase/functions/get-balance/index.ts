import { serve } from "https://deno.land/std@0.168.0/http/server.ts";
import { createCorsHeaders } from "../_shared/cors.ts";
import { createSecurityHeaders } from "../_shared/security.ts";
import { createSupabaseUserClient } from "../_shared/supabase.ts";

type SunoBalanceAttempt = {
  endpoint: string;
  status?: number;
  message: string;
};

const unique = (values: (string | undefined | null)[]): string[] => {
  const seen = new Set<string>();
  const output: string[] = [];
  for (const value of values) {
    if (!value) continue;
    const trimmed = value.trim();
    if (!trimmed) continue;
    const normalised = trimmed.endsWith("/") ? trimmed.slice(0, -1) : trimmed;
    if (seen.has(normalised)) continue;
    seen.add(normalised);
    output.push(normalised);
  }
  return output;
};

const getSunoBalanceEndpoints = () => unique([
  Deno.env.get("SUNO_BALANCE_URL"),
  "https://studio-api.suno.ai/api/billing/info/",
  "https://api.sunoapi.org/api/v1/account/balance",
]);

const extractNumber = (value: unknown): number | null => {
  if (typeof value === "number" && Number.isFinite(value)) return value;
  if (typeof value === "string") {
    const trimmed = value.trim();
    if (!trimmed) return null;
    const parsed = Number(trimmed);
    return Number.isFinite(parsed) ? parsed : null;
  }
  return null;
};

const extractString = (value: unknown): string | null => {
  if (typeof value === "string") {
    const trimmed = value.trim();
    return trimmed.length > 0 ? trimmed : null;
  }
  return null;
};

const parseSunoBalance = (payload: unknown) => {
  const containers: Record<string, unknown>[] = [];
  if (payload && typeof payload === "object") {
    containers.push(payload as Record<string, unknown>);

    const data = (payload as Record<string, unknown>).data;
    if (data && typeof data === "object") {
      containers.push(data as Record<string, unknown>);
    }

    const balanceNode = (payload as Record<string, unknown>).balance;
    if (balanceNode && typeof balanceNode === "object") {
      containers.push(balanceNode as Record<string, unknown>);
    }
  }

  let balance: number | null = null;
  let currency: string | null = null;
  let plan: string | null = null;

  for (const container of containers) {
    if (balance === null) {
      const candidate = extractNumber(
        container.balance ??
          (container as Record<string, unknown>).balance_credits ??
          (container as Record<string, unknown>).balanceCredits ??
          (container as Record<string, unknown>).credits ??
          (container as Record<string, unknown>).remaining_credits ??
          (container as Record<string, unknown>).remainingCredits ??
          (container as Record<string, unknown>).available_credits ??
          (container as Record<string, unknown>).availableCredits ??
          (container as Record<string, unknown>).credit_balance ??
          (container as Record<string, unknown>).credits_remaining ??
          (container as Record<string, unknown>).creditsRemaining ??
          (container as Record<string, unknown>).usage_balance,
      );
      if (candidate !== null) {
        balance = candidate;
      }
    }

    if (currency === null) {
      const candidate = extractString(
        container.currency ??
          (container as Record<string, unknown>).currency_code ??
          (container as Record<string, unknown>).currencyCode ??
          (container as Record<string, unknown>).plan_currency,
      );
      if (candidate) {
        currency = candidate;
      }
    }

    if (plan === null) {
      const candidate = extractString(
        container.plan ??
          (container as Record<string, unknown>).plan_name ??
          (container as Record<string, unknown>).planName ??
          (container as Record<string, unknown>).subscription ??
          (container as Record<string, unknown>).tier ??
          (container as Record<string, unknown>).plan_display_name,
      );
      if (candidate) {
        plan = candidate;
      }
    }

    if (balance !== null && currency && plan) {
      break;
    }
  }

  return { balance, currency, plan };
};

const fetchSunoBalanceFromEndpoint = async (
  endpoint: string,
  apiKey: string,
): Promise<{
  balance: number | null;
  currency: string | null;
  plan: string | null;
}> => {
  const response = await fetch(endpoint, {
    method: "GET",
    headers: {
      "Authorization": `Bearer ${apiKey}`,
      "Accept": "application/json",
    },
  });

  const rawText = await response.text();
  let json: unknown = null;
  if (rawText) {
    try {
      json = JSON.parse(rawText);
    } catch (parseError) {
      throw Object.assign(new Error("Invalid JSON response from Suno balance endpoint"), {
        status: response.status,
        body: rawText,
        cause: parseError,
      });
    }
  }

  if (!response.ok) {
    const error = new Error(`Suno balance endpoint responded with status ${response.status}`);
    (error as Error & { status?: number; body?: string }).status = response.status;
    (error as Error & { status?: number; body?: string }).body = rawText;
    throw error;
  }

  const parsed = parseSunoBalance(json);
  if (parsed.balance === null) {
    const error = new Error("Suno balance response did not contain a numeric balance value");
    (error as Error & { status?: number; body?: string }).status = response.status;
    (error as Error & { status?: number; body?: string }).body = rawText;
    throw error;
  }

  return parsed;
};

export const getSunoBalance = async () => {
  const SUNO_API_KEY = Deno.env.get("SUNO_API_KEY");
  if (!SUNO_API_KEY) {
    return { provider: "suno", balance: 0, error: "API key not configured" };
  }

  const attempts: SunoBalanceAttempt[] = [];
  const endpoints = getSunoBalanceEndpoints();

  for (const endpoint of endpoints) {
    if (!endpoint) continue;
    try {
      const { balance, currency, plan } = await fetchSunoBalanceFromEndpoint(endpoint, SUNO_API_KEY);
      return {
        provider: "suno",
        balance: balance ?? 0,
        currency: currency ?? "credits",
        plan: plan ?? "unknown",
        endpoint,
      };
    } catch (error) {
      const status = (error as Error & { status?: number }).status;
      const message =
        error instanceof Error
          ? error.message
          : typeof error === "string"
            ? error
            : "Unknown error";
      console.error("Suno balance endpoint failed", { endpoint, status, message });
      attempts.push({ endpoint, status, message });
    }
  }

  if (!attempts.length) {
    return { provider: "suno", balance: 0, error: "No Suno balance endpoints configured" };
  }

  return {
    provider: "suno",
    balance: 0,
    error: "All Suno balance endpoints failed",
    attempts,
  };
};

export const getReplicateBalance = async () => {
  const REPLICATE_API_KEY = Deno.env.get("REPLICATE_API_KEY");
  if (!REPLICATE_API_KEY) {
    return { provider: "replicate", balance: 0, error: "API key not configured" };
  }

  const response = await fetch("https://api.replicate.com/v1/account", {
    method: "GET",
    headers: { "Authorization": `Token ${REPLICATE_API_KEY}` },
  });

  if (!response.ok) {
    const errorText = await response.text();
    console.error("Replicate API error:", response.status, errorText);
    return { provider: "replicate", balance: 0, error: `Replicate API error: ${response.status}` };
  }

  const data = await response.json();
  return {
    provider: "replicate",
    balance: 999,
    currency: "credits",
    plan: data.type || "unknown",
    message: "Balance cannot be fetched via API. Please check your Replicate dashboard.",
  };
};

export const handler = async (req: Request): Promise<Response> => {
  const corsHeaders = createCorsHeaders(req);
  const securityHeaders = createSecurityHeaders();

  if (req.method === 'OPTIONS') {
    return new Response(null, { headers: { ...corsHeaders, ...securityHeaders } });
  }

  try {
    const authHeader = req.headers.get('Authorization');
    if (!authHeader) {
      return new Response(JSON.stringify({ error: 'Missing authorization header' }), {
        status: 401,
        headers: { ...corsHeaders, ...securityHeaders, 'Content-Type': 'application/json' },
      });
    }
    const token = authHeader.replace('Bearer ', '');

    let supabase;
    try {
      supabase = createSupabaseUserClient(token);
    } catch (configError) {
      console.error('Supabase configuration error while creating auth client:', configError);
      return new Response(JSON.stringify({ error: 'Server configuration error' }), {
        status: 500,
        headers: { ...corsHeaders, ...securityHeaders, 'Content-Type': 'application/json' },
      });
    }

    const { data: { user }, error: userError } = await supabase.auth.getUser();

    if (userError || !user) {
      return new Response(JSON.stringify({ error: 'Unauthorized' }), {
        status: 401,
        headers: { ...corsHeaders, ...securityHeaders, 'Content-Type': 'application/json' },
      });
    }

    const url = new URL(req.url);
    let provider = url.searchParams.get('provider');

    if (!provider && req.method === 'POST') {
      try {
        const body = await req.json();
        provider = body?.provider;
      } catch (e) {
        console.error('Failed to parse POST body:', e);
      }
    }

    if (!provider || (provider !== 'suno' && provider !== 'replicate')) {
      return new Response(JSON.stringify({ error: "Missing or invalid 'provider' parameter. Must be 'suno' or 'replicate'." }), {
        status: 400,
        headers: { ...corsHeaders, ...securityHeaders, 'Content-Type': 'application/json' },
      });
    }

    let balanceResponse;

    if (provider === 'suno') {
      balanceResponse = await getSunoBalance();
    } else if (provider === 'replicate') {
      balanceResponse = await getReplicateBalance();
    }

    return new Response(JSON.stringify(balanceResponse), {
      status: 200,
      headers: { ...corsHeaders, ...securityHeaders, 'Content-Type': 'application/json' },
    });

  } catch (error) {
    console.error(`Error in get-balance for provider:`, error);
    const message = error instanceof Error ? error.message : 'An unknown error occurred';
    return new Response(JSON.stringify({ error: message }), {
      status: 500,
      headers: { ...corsHeaders, ...securityHeaders, 'Content-Type': 'application/json' },
    });
  }
};

<<<<<<< HEAD
const unique = (values: Array<string | null | undefined>): string[] => {
  const seen = new Set<string>();
  const result: string[] = [];
  for (const value of values) {
    if (!value) continue;
    const trimmed = value.trim();
    if (!trimmed) continue;
    const normalised = trimmed.endsWith('/') ? trimmed.slice(0, -1) : trimmed;
    if (!seen.has(normalised)) {
      seen.add(normalised);
      result.push(normalised);
    }
  }
  return result;
};

const DEFAULT_SUNO_BALANCE_ENDPOINTS = unique([
  Deno.env.get('SUNO_BALANCE_URL'),
  'https://api.sunoapi.org/api/v1/account/balance',
  'https://studio-api.suno.ai/api/billing/info/',
]);

const isRecord = (value: unknown): value is Record<string, unknown> =>
  typeof value === 'object' && value !== null && !Array.isArray(value);

const coerceNumber = (value: unknown): number | undefined => {
  if (typeof value === 'number' && Number.isFinite(value)) {
    return value;
  }
  if (typeof value === 'string') {
    const numeric = Number(value.trim());
    return Number.isFinite(numeric) ? numeric : undefined;
  }
  return undefined;
};

const coerceString = (value: unknown): string | undefined => {
  if (typeof value === 'string') {
    const trimmed = value.trim();
    return trimmed.length > 0 ? trimmed : undefined;
  }
  return undefined;
};

const getNestedValue = (root: Record<string, unknown>, path: string[]): unknown => {
  let current: unknown = root;
  for (const segment of path) {
    if (!isRecord(current)) {
      return undefined;
    }
    current = current[segment];
  }
  return current;
};

const pickNumber = (root: Record<string, unknown>, paths: string[][]): number | undefined => {
  for (const path of paths) {
    const value = getNestedValue(root, path);
    const numeric = coerceNumber(value);
    if (numeric !== undefined) {
      return numeric;
    }
  }
  return undefined;
};

const pickString = (root: Record<string, unknown>, paths: string[][]): string | undefined => {
  for (const path of paths) {
    const value = getNestedValue(root, path);
    const stringValue = coerceString(value);
    if (stringValue) {
      return stringValue;
    }
  }
  return undefined;
};

const parseSunoBalanceResponse = (body: unknown): {
  balance: number;
  currency?: string;
  plan?: string;
  monthly_limit?: number;
  monthly_usage?: number;
} => {
  if (!isRecord(body)) {
    throw new Error('Unexpected response format');
  }

  const code = coerceNumber(body.code) ?? coerceNumber(body.status);
  const successMessage = coerceString(body.msg) ?? coerceString(body.message) ?? undefined;
  if (code !== undefined && code !== 200 && code !== 0) {
    throw new Error(successMessage ? `${successMessage} (code ${code})` : `Suno responded with code ${code}`);
  }

  const successFlag = body.success ?? body.ok ?? undefined;
  if (typeof successFlag === 'boolean' && successFlag === false) {
    throw new Error(successMessage ?? 'Suno balance request failed');
  }
  if (typeof successFlag === 'string' && successFlag.toLowerCase() === 'false') {
    throw new Error(successMessage ?? 'Suno balance request failed');
  }

  const balancePaths: string[][] = [
    ['balance'],
    ['data', 'balance'],
    ['data', 'data', 'balance'],
    ['data', 'remaining'],
    ['data', 'remaining_creations'],
    ['data', 'credit_balance'],
    ['remaining_creations'],
    ['remainingCredits'],
    ['credits', 'balance'],
    ['credits', 'remaining'],
    ['credits', 'remaining_creations'],
    ['credits', 'monthly', 'remaining'],
    ['credits', 'monthly', 'remaining_creations'],
    ['usage', 'remaining'],
    ['billing', 'remaining'],
    ['data', 'credits', 'balance'],
    ['data', 'credits', 'remaining'],
    ['data', 'usage', 'remaining'],
    ['monthly_remaining'],
  ];

  const monthlyLimitPaths: string[][] = [
    ['monthly_limit'],
    ['data', 'monthly_limit'],
    ['data', 'data', 'monthly_limit'],
    ['credits', 'monthly_limit'],
    ['credits', 'monthly', 'limit'],
    ['subscription', 'monthly_limit'],
    ['limits', 'monthly'],
    ['usage', 'limit'],
    ['data', 'credits', 'monthly', 'limit'],
  ];

  const monthlyUsagePaths: string[][] = [
    ['monthly_usage'],
    ['data', 'monthly_usage'],
    ['data', 'data', 'monthly_usage'],
    ['credits', 'monthly_usage'],
    ['credits', 'monthly', 'used'],
    ['credits', 'monthly', 'usage'],
    ['usage', 'monthly'],
    ['usage', 'used'],
    ['data', 'credits', 'monthly', 'used'],
  ];

  const balance = pickNumber(body, balancePaths);
  const monthlyLimit = pickNumber(body, monthlyLimitPaths);
  const monthlyUsage = pickNumber(body, monthlyUsagePaths);

  let resolvedBalance = balance;
  if (resolvedBalance === undefined && monthlyLimit !== undefined && monthlyUsage !== undefined) {
    resolvedBalance = Math.max(0, monthlyLimit - monthlyUsage);
  }

  if (resolvedBalance === undefined) {
    throw new Error('Balance value missing in response');
  }

  const currency = pickString(body, [
    ['currency'],
    ['data', 'currency'],
    ['data', 'data', 'currency'],
    ['credits', 'currency'],
  ]);

  const plan = pickString(body, [
    ['plan'],
    ['data', 'plan'],
    ['subscription', 'plan'],
    ['subscription', 'name'],
    ['data', 'subscription', 'plan'],
  ]);

  return {
    balance: resolvedBalance,
    currency,
    plan,
    monthly_limit: monthlyLimit,
    monthly_usage: monthlyUsage,
  };
};

const getSunoBalance = async () => {
  const SUNO_API_KEY = Deno.env.get('SUNO_API_KEY');
  if (!SUNO_API_KEY) {
    return { provider: 'suno', balance: 0, currency: 'credits', error: 'API key not configured' };
  }

  const attempts: Array<{ endpoint: string; status?: number; message: string }> = [];

  for (const endpoint of DEFAULT_SUNO_BALANCE_ENDPOINTS) {
    let status: number | undefined;
    let rawText = '';
    try {
      const response = await fetch(endpoint, {
        method: 'GET',
        headers: {
          'Authorization': `Bearer ${SUNO_API_KEY}`,
          'Accept': 'application/json',
        },
      });

      status = response.status;
      rawText = await response.text();

      let parsedBody: unknown = null;
      if (rawText) {
        try {
          parsedBody = JSON.parse(rawText);
        } catch (parseError) {
          throw new Error(`Invalid JSON response: ${(parseError as Error).message}`);
        }
      }

      if (!response.ok) {
        const errorMessage = isRecord(parsedBody)
          ? (coerceString(parsedBody.msg) ?? coerceString(parsedBody.message))
          : undefined;
        throw new Error(errorMessage ? `${errorMessage} (HTTP ${response.status})` : `HTTP ${response.status}`);
      }

      const parsed = parseSunoBalanceResponse(parsedBody);
      const currency = parsed.currency ?? 'credits';
      const details: Record<string, unknown> = { endpoint };
      if (parsed.monthly_limit !== undefined && parsed.monthly_usage !== undefined) {
        details.monthly_remaining = Math.max(0, parsed.monthly_limit - parsed.monthly_usage);
      }

      return {
        provider: 'suno',
        balance: parsed.balance,
        currency,
        plan: parsed.plan,
        monthly_limit: parsed.monthly_limit,
        monthly_usage: parsed.monthly_usage,
        details,
      };
    } catch (error) {
      const message = error instanceof Error ? error.message : String(error);
      console.error('Suno balance endpoint failed', {
        endpoint,
        status,
        message,
      });
      attempts.push({ endpoint, status, message });
    }
  }

  const summary = attempts.length
    ? attempts.map((attempt) => `${attempt.endpoint}: ${attempt.message}`).join('; ')
    : 'No Suno balance endpoints configured';

  return {
    provider: 'suno',
    balance: 0,
    currency: 'credits',
    error: `All Suno balance endpoints failed. ${summary}`,
    details: { attempts },
  };
};

const getReplicateBalance = async () => {
  const REPLICATE_API_KEY = Deno.env.get('REPLICATE_API_KEY');
  if (!REPLICATE_API_KEY) {
    return { provider: 'replicate', balance: 0, error: 'API key not configured' };
  }

  const response = await fetch('https://api.replicate.com/v1/account', {
    method: 'GET',
    headers: { 'Authorization': `Token ${REPLICATE_API_KEY}` },
  });

  if (!response.ok) {
    const errorText = await response.text();
    console.error('Replicate API error:', response.status, errorText);
    return { provider: 'replicate', balance: 0, error: `Replicate API error: ${response.status}` };
  }

  const data = await response.json();
  // NOTE: Replicate does not provide a direct balance API endpoint.
  // We are returning a placeholder value. The actual credit usage is tracked on their website.
  // For the purpose of this feature, we will return a static, non-zero value
  // to indicate the service is active, and the real balance should be checked on the Replicate website.
  return {
    provider: 'replicate',
    balance: 999, // Placeholder value
    currency: 'credits',
    plan: data.type || 'unknown',
    message: 'Balance cannot be fetched via API. Please check your Replicate dashboard.',
  };
};

serve(handler);
=======
if (import.meta.main) {
  serve(handler);
}
>>>>>>> 55f1c91f
<|MERGE_RESOLUTION|>--- conflicted
+++ resolved
@@ -324,7 +324,6 @@
   }
 };
 
-<<<<<<< HEAD
 const unique = (values: Array<string | null | undefined>): string[] => {
   const seen = new Set<string>();
   const result: string[] = [];
@@ -620,9 +619,4 @@
   };
 };
 
-serve(handler);
-=======
-if (import.meta.main) {
-  serve(handler);
-}
->>>>>>> 55f1c91f
+serve(handler);