/**
 * Tests for get-timestamped-lyrics Edge Function v2.2.0
 * Tests validation, normalization, and error handling
 */

import {
  assertEquals,
  assertObjectMatch,
} from "https://deno.land/std@0.224.0/assert/mod.ts";
import { handler as getTimestampedLyricsHandler } from "../get-timestamped-lyrics/index.ts";
import {
  installFetchMock,
  mockSupabaseUser,
  VALID_JWT,
} from "./_testUtils.ts";

// Create a valid mock response that matches the new Zod schema
const createValidSunoResponse = () => ({
  alignedWords: [{
    word: "test",
    success: true,
    startS: 0,
    endS: 1,
    palign: 0.5,
  }],
  waveformData: [0.1, 0.2, 0.3],
  hootCer: 0.95,
  isStreamed: false,
});

// Create an invalid mock response (missing required fields)
const createInvalidSunoResponse = () => ({
  alignedWords: [{ word: "test" }], // Missing other fields in the word object
  // Missing waveformData, hootCer, isStreamed
});

// ====================================================================
// HELPER: Create mock JWT auth request
// ====================================================================
function createMockAuthRequest(body: unknown): Request {
  return new Request("http://localhost/get-timestamped-lyrics", {
    method: "POST",
    headers: {
      "Content-Type": "application/json",
      "Authorization": "Bearer mock-jwt-token", // v2.1.0+ requires JWT
    },
    body: JSON.stringify(body),
  });
}

// ====================================================================
// TEST 1: Format 1 - { code: 200, msg: "success", data: {...} }
// ====================================================================
Deno.test(
<<<<<<< HEAD
  "get-timestamped-lyrics normalizes Format 1 (code + msg + data)",
=======
  "get-timestamped-lyrics (Happy Path): Success with valid upstream response",
>>>>>>> 89f5d596
  async () => {
    mockSupabaseUser(); // Mock Supabase auth
    const sunoApiBaseUrl = Deno.env.get("SUNO_API_BASE_URL") || "https://api.sunoapi.org";
    const restoreFetch = installFetchMock({
      [`${sunoApiBaseUrl}/api/v1/generate/get-timestamped-lyrics`]: () =>
        new Response(
<<<<<<< HEAD
          JSON.stringify({
            code: 200,
            msg: "success",
            data: {
              alignedWords: [
                { word: "test", startS: 0, endS: 1, success: true, palign: 0.95 },
                { word: "lyrics", startS: 1, endS: 2, success: true, palign: 0.98 },
              ],
              waveformData: [0.1, 0.2, 0.3],
              hootCer: 0.85,
              isStreamed: false,
            },
          }),
=======
          JSON.stringify(createValidSunoResponse()),
>>>>>>> 89f5d596
          { status: 200, headers: { "Content-Type": "application/json" } },
        ),
    });

    try {
<<<<<<< HEAD
      const request = createMockAuthRequest({
        taskId: "test-task-id",
        audioId: "test-audio-id",
      });

      const response = await getTimestampedLyricsHandler(request);

      if (response.status !== 200) {
        const errorBody = await response.text();
        console.error("Test failed:", response.status, errorBody);
      }

      assertEquals(response.status, 200);

      const payload = await response.json();

      // ✅ Should return NORMALIZED format (data only, no code/msg wrapper)
      assertObjectMatch(payload, {
        alignedWords: [
          { word: "test", startS: 0, endS: 1 },
          { word: "lyrics", startS: 1, endS: 2 },
        ],
        waveformData: [0.1, 0.2, 0.3],
        hootCer: 0.85,
      });
=======
      const request = new Request(
        "http://localhost/get-timestamped-lyrics",
        {
          method: "POST",
          headers: {
            "Content-Type": "application/json",
            "Authorization": `Bearer ${VALID_JWT}`,
          },
          body: JSON.stringify({
            taskId: "test-task-id",
            audioId: "test-audio-id",
          }),
        },
      );

      const response = await getTimestampedLyricsHandler(request);
      assertEquals(response.status, 200);

      const payload = await response.json();
      assertObjectMatch(payload, createValidSunoResponse());
>>>>>>> 89f5d596
    } finally {
      restoreFetch();
    }
  },
);

<<<<<<< HEAD
// ====================================================================
// TEST 2: Format 2 - { success: true, data: {...} }
// ====================================================================
Deno.test(
  "get-timestamped-lyrics normalizes Format 2 (success + data)",
  async () => {
=======
Deno.test(
  "get-timestamped-lyrics (Failure Path): Returns 502 on invalid upstream response",
  async () => {
    mockSupabaseUser(); // Mock Supabase auth
>>>>>>> 89f5d596
    const sunoApiBaseUrl = Deno.env.get("SUNO_API_BASE_URL") || "https://api.sunoapi.org";
    const restoreFetch = installFetchMock({
      [`${sunoApiBaseUrl}/api/v1/generate/get-timestamped-lyrics`]: () =>
        new Response(
<<<<<<< HEAD
          JSON.stringify({
            success: true,
            data: {
              alignedWords: [{ word: "normalized", startS: 0, endS: 1.5 }],
            },
          }),
=======
          JSON.stringify(createInvalidSunoResponse()),
>>>>>>> 89f5d596
          { status: 200, headers: { "Content-Type": "application/json" } },
        ),
    });

    try {
<<<<<<< HEAD
      const request = createMockAuthRequest({
        taskId: "test-task-2",
        audioId: "test-audio-2",
      });

      const response = await getTimestampedLyricsHandler(request);
      assertEquals(response.status, 200);

      const payload = await response.json();
      assertObjectMatch(payload, {
        alignedWords: [{ word: "normalized", startS: 0, endS: 1.5 }],
      });
    } finally {
      restoreFetch();
    }
  },
);

// ====================================================================
// TEST 3: Format 3 - { alignedWords: [...] } (direct)
// ====================================================================
Deno.test(
  "get-timestamped-lyrics handles Format 3 (direct data)",
  async () => {
    const sunoApiBaseUrl = Deno.env.get("SUNO_API_BASE_URL") || "https://api.sunoapi.org";
    const restoreFetch = installFetchMock({
      [`${sunoApiBaseUrl}/api/v1/generate/get-timestamped-lyrics`]: () =>
        new Response(
          JSON.stringify({
            alignedWords: [
              { word: "direct", startS: 0, endS: 1 },
              { word: "format", startS: 1, endS: 2 },
            ],
            waveformData: [],
            hootCer: 0,
            isStreamed: true,
          }),
          { status: 200, headers: { "Content-Type": "application/json" } },
        ),
    });

    try {
      const request = createMockAuthRequest({
        taskId: "test-task-3",
        audioId: "test-audio-3",
      });

      const response = await getTimestampedLyricsHandler(request);
      assertEquals(response.status, 200);

      const payload = await response.json();
      assertObjectMatch(payload, {
        alignedWords: [
          { word: "direct", startS: 0, endS: 1 },
          { word: "format", startS: 1, endS: 2 },
        ],
      });
    } finally {
      restoreFetch();
    }
  },
);

// ====================================================================
// TEST 4: Error handling - Invalid response format
// ====================================================================
Deno.test(
  "get-timestamped-lyrics returns 500 for invalid Suno response",
  async () => {
    const sunoApiBaseUrl = Deno.env.get("SUNO_API_BASE_URL") || "https://api.sunoapi.org";
    const restoreFetch = installFetchMock({
      [`${sunoApiBaseUrl}/api/v1/generate/get-timestamped-lyrics`]: () =>
        new Response(
          JSON.stringify({ unexpected: "format" }), // Invalid format
          { status: 200, headers: { "Content-Type": "application/json" } },
        ),
    });

    try {
      const request = createMockAuthRequest({
        taskId: "test-task-error",
        audioId: "test-audio-error",
      });

      const response = await getTimestampedLyricsHandler(request);
      assertEquals(response.status, 500);

      const payload = await response.json();
      assertObjectMatch(payload, {
        error: "Invalid response format from Suno API",
      });
    } finally {
      restoreFetch();
    }
  },
);

// ====================================================================
// TEST 5: Error handling - Suno API error response
// ====================================================================
Deno.test(
  "get-timestamped-lyrics handles Suno API errors",
  async () => {
    const sunoApiBaseUrl = Deno.env.get("SUNO_API_BASE_URL") || "https://api.sunoapi.org";
    const restoreFetch = installFetchMock({
      [`${sunoApiBaseUrl}/api/v1/generate/get-timestamped-lyrics`]: () =>
        new Response(
          JSON.stringify({ error: "Task not found" }),
          { status: 404, headers: { "Content-Type": "application/json" } },
        ),
    });

    try {
      const request = createMockAuthRequest({
        taskId: "invalid-task",
        audioId: "invalid-audio",
      });

      const response = await getTimestampedLyricsHandler(request);
      assertEquals(response.status, 404);

      const payload = await response.json();
      assertObjectMatch(payload, {
        error: "Task not found",
      });
=======
      const request = new Request(
        "http://localhost/get-timestamped-lyrics",
        {
          method: "POST",
          headers: {
            "Content-Type": "application/json",
            "Authorization": `Bearer ${VALID_JWT}`,
          },
          body: JSON.stringify({
            taskId: "test-task-id",
            audioId: "test-audio-id",
          }),
        },
      );

      const response = await getTimestampedLyricsHandler(request);
      assertEquals(response.status, 502);

      const payload = await response.json();
      assertEquals(payload.error, "Invalid response from upstream service");
>>>>>>> 89f5d596
    } finally {
      restoreFetch();
    }
  },
);

// ====================================================================
// TEST 6: Validation - Missing required fields
// ====================================================================
Deno.test(
  "get-timestamped-lyrics validates request parameters",
  async () => {
    const request = createMockAuthRequest({
      taskId: "", // Invalid: empty string
      audioId: "test-audio",
    });

    const response = await getTimestampedLyricsHandler(request);
    assertEquals(response.status, 400);

    const payload = await response.json();
    assertObjectMatch(payload, {
      error: "Validation failed",
    });
  },
);<|MERGE_RESOLUTION|>--- conflicted
+++ resolved
@@ -35,35 +35,16 @@
 });
 
 // ====================================================================
-// HELPER: Create mock JWT auth request
-// ====================================================================
-function createMockAuthRequest(body: unknown): Request {
-  return new Request("http://localhost/get-timestamped-lyrics", {
-    method: "POST",
-    headers: {
-      "Content-Type": "application/json",
-      "Authorization": "Bearer mock-jwt-token", // v2.1.0+ requires JWT
-    },
-    body: JSON.stringify(body),
-  });
-}
-
-// ====================================================================
 // TEST 1: Format 1 - { code: 200, msg: "success", data: {...} }
 // ====================================================================
 Deno.test(
-<<<<<<< HEAD
   "get-timestamped-lyrics normalizes Format 1 (code + msg + data)",
-=======
-  "get-timestamped-lyrics (Happy Path): Success with valid upstream response",
->>>>>>> 89f5d596
-  async () => {
-    mockSupabaseUser(); // Mock Supabase auth
-    const sunoApiBaseUrl = Deno.env.get("SUNO_API_BASE_URL") || "https://api.sunoapi.org";
-    const restoreFetch = installFetchMock({
-      [`${sunoApiBaseUrl}/api/v1/generate/get-timestamped-lyrics`]: () =>
-        new Response(
-<<<<<<< HEAD
+  async () => {
+    mockSupabaseUser(); // Mock Supabase auth
+    const sunoApiBaseUrl = Deno.env.get("SUNO_API_BASE_URL") || "https://api.sunoapi.org";
+    const restoreFetch = installFetchMock({
+      [`${sunoApiBaseUrl}/api/v1/generate/get-timestamped-lyrics`]: () =>
+        new Response(
           JSON.stringify({
             code: 200,
             msg: "success",
@@ -77,19 +58,25 @@
               isStreamed: false,
             },
           }),
-=======
-          JSON.stringify(createValidSunoResponse()),
->>>>>>> 89f5d596
           { status: 200, headers: { "Content-Type": "application/json" } },
         ),
     });
 
     try {
-<<<<<<< HEAD
-      const request = createMockAuthRequest({
-        taskId: "test-task-id",
-        audioId: "test-audio-id",
-      });
+      const request = new Request(
+        "http://localhost/get-timestamped-lyrics",
+        {
+          method: "POST",
+          headers: {
+            "Content-Type": "application/json",
+            "Authorization": `Bearer ${VALID_JWT}`,
+          },
+          body: JSON.stringify({
+            taskId: "test-task-id",
+            audioId: "test-audio-id",
+          }),
+        },
+      );
 
       const response = await getTimestampedLyricsHandler(request);
 
@@ -111,71 +98,48 @@
         waveformData: [0.1, 0.2, 0.3],
         hootCer: 0.85,
       });
-=======
-      const request = new Request(
-        "http://localhost/get-timestamped-lyrics",
-        {
-          method: "POST",
-          headers: {
-            "Content-Type": "application/json",
-            "Authorization": `Bearer ${VALID_JWT}`,
-          },
-          body: JSON.stringify({
-            taskId: "test-task-id",
-            audioId: "test-audio-id",
-          }),
-        },
-      );
-
-      const response = await getTimestampedLyricsHandler(request);
-      assertEquals(response.status, 200);
-
-      const payload = await response.json();
-      assertObjectMatch(payload, createValidSunoResponse());
->>>>>>> 89f5d596
-    } finally {
-      restoreFetch();
-    }
-  },
-);
-
-<<<<<<< HEAD
+    } finally {
+      restoreFetch();
+    }
+  },
+);
+
 // ====================================================================
 // TEST 2: Format 2 - { success: true, data: {...} }
 // ====================================================================
 Deno.test(
   "get-timestamped-lyrics normalizes Format 2 (success + data)",
   async () => {
-=======
-Deno.test(
-  "get-timestamped-lyrics (Failure Path): Returns 502 on invalid upstream response",
-  async () => {
-    mockSupabaseUser(); // Mock Supabase auth
->>>>>>> 89f5d596
-    const sunoApiBaseUrl = Deno.env.get("SUNO_API_BASE_URL") || "https://api.sunoapi.org";
-    const restoreFetch = installFetchMock({
-      [`${sunoApiBaseUrl}/api/v1/generate/get-timestamped-lyrics`]: () =>
-        new Response(
-<<<<<<< HEAD
+    mockSupabaseUser(); // Mock Supabase auth
+    const sunoApiBaseUrl = Deno.env.get("SUNO_API_BASE_URL") || "https://api.sunoapi.org";
+    const restoreFetch = installFetchMock({
+      [`${sunoApiBaseUrl}/api/v1/generate/get-timestamped-lyrics`]: () =>
+        new Response(
           JSON.stringify({
             success: true,
             data: {
               alignedWords: [{ word: "normalized", startS: 0, endS: 1.5 }],
             },
           }),
-=======
-          JSON.stringify(createInvalidSunoResponse()),
->>>>>>> 89f5d596
           { status: 200, headers: { "Content-Type": "application/json" } },
         ),
     });
 
     try {
-<<<<<<< HEAD
-      const request = createMockAuthRequest({
-        taskId: "test-task-2",
-        audioId: "test-audio-2",
-      });
+      const request = new Request(
+        "http://localhost/get-timestamped-lyrics",
+        {
+          method: "POST",
+          headers: {
+            "Content-Type": "application/json",
+            "Authorization": `Bearer ${VALID_JWT}`,
+          },
+          body: JSON.stringify({
+            taskId: "test-task-2",
+            audioId: "test-audio-2",
+          }),
+        },
+      );
 
       const response = await getTimestampedLyricsHandler(request);
       assertEquals(response.status, 200);
@@ -196,6 +160,7 @@
 Deno.test(
   "get-timestamped-lyrics handles Format 3 (direct data)",
   async () => {
+    mockSupabaseUser(); // Mock Supabase auth
     const sunoApiBaseUrl = Deno.env.get("SUNO_API_BASE_URL") || "https://api.sunoapi.org";
     const restoreFetch = installFetchMock({
       [`${sunoApiBaseUrl}/api/v1/generate/get-timestamped-lyrics`]: () =>
@@ -214,10 +179,20 @@
     });
 
     try {
-      const request = createMockAuthRequest({
-        taskId: "test-task-3",
-        audioId: "test-audio-3",
-      });
+      const request = new Request(
+        "http://localhost/get-timestamped-lyrics",
+        {
+          method: "POST",
+          headers: {
+            "Content-Type": "application/json",
+            "Authorization": `Bearer ${VALID_JWT}`,
+          },
+          body: JSON.stringify({
+            taskId: "test-task-3",
+            audioId: "test-audio-3",
+          }),
+        },
+      );
 
       const response = await getTimestampedLyricsHandler(request);
       assertEquals(response.status, 200);
@@ -241,6 +216,7 @@
 Deno.test(
   "get-timestamped-lyrics returns 500 for invalid Suno response",
   async () => {
+    mockSupabaseUser(); // Mock Supabase auth
     const sunoApiBaseUrl = Deno.env.get("SUNO_API_BASE_URL") || "https://api.sunoapi.org";
     const restoreFetch = installFetchMock({
       [`${sunoApiBaseUrl}/api/v1/generate/get-timestamped-lyrics`]: () =>
@@ -251,10 +227,20 @@
     });
 
     try {
-      const request = createMockAuthRequest({
-        taskId: "test-task-error",
-        audioId: "test-audio-error",
-      });
+      const request = new Request(
+        "http://localhost/get-timestamped-lyrics",
+        {
+          method: "POST",
+          headers: {
+            "Content-Type": "application/json",
+            "Authorization": `Bearer ${VALID_JWT}`,
+          },
+          body: JSON.stringify({
+            taskId: "test-task-error",
+            audioId: "test-audio-error",
+          }),
+        },
+      );
 
       const response = await getTimestampedLyricsHandler(request);
       assertEquals(response.status, 500);
@@ -275,6 +261,7 @@
 Deno.test(
   "get-timestamped-lyrics handles Suno API errors",
   async () => {
+    mockSupabaseUser(); // Mock Supabase auth
     const sunoApiBaseUrl = Deno.env.get("SUNO_API_BASE_URL") || "https://api.sunoapi.org";
     const restoreFetch = installFetchMock({
       [`${sunoApiBaseUrl}/api/v1/generate/get-timestamped-lyrics`]: () =>
@@ -285,10 +272,20 @@
     });
 
     try {
-      const request = createMockAuthRequest({
-        taskId: "invalid-task",
-        audioId: "invalid-audio",
-      });
+      const request = new Request(
+        "http://localhost/get-timestamped-lyrics",
+        {
+          method: "POST",
+          headers: {
+            "Content-Type": "application/json",
+            "Authorization": `Bearer ${VALID_JWT}`,
+          },
+          body: JSON.stringify({
+            taskId: "invalid-task",
+            audioId: "invalid-audio",
+          }),
+        },
+      );
 
       const response = await getTimestampedLyricsHandler(request);
       assertEquals(response.status, 404);
@@ -297,28 +294,6 @@
       assertObjectMatch(payload, {
         error: "Task not found",
       });
-=======
-      const request = new Request(
-        "http://localhost/get-timestamped-lyrics",
-        {
-          method: "POST",
-          headers: {
-            "Content-Type": "application/json",
-            "Authorization": `Bearer ${VALID_JWT}`,
-          },
-          body: JSON.stringify({
-            taskId: "test-task-id",
-            audioId: "test-audio-id",
-          }),
-        },
-      );
-
-      const response = await getTimestampedLyricsHandler(request);
-      assertEquals(response.status, 502);
-
-      const payload = await response.json();
-      assertEquals(payload.error, "Invalid response from upstream service");
->>>>>>> 89f5d596
     } finally {
       restoreFetch();
     }
@@ -331,10 +306,21 @@
 Deno.test(
   "get-timestamped-lyrics validates request parameters",
   async () => {
-    const request = createMockAuthRequest({
-      taskId: "", // Invalid: empty string
-      audioId: "test-audio",
-    });
+    mockSupabaseUser(); // Mock Supabase auth
+    const request = new Request(
+      "http://localhost/get-timestamped-lyrics",
+      {
+        method: "POST",
+        headers: {
+          "Content-Type": "application/json",
+          "Authorization": `Bearer ${VALID_JWT}`,
+        },
+        body: JSON.stringify({
+          taskId: "", // Invalid: empty string
+          audioId: "test-audio",
+        }),
+      },
+    );
 
     const response = await getTimestampedLyricsHandler(request);
     assertEquals(response.status, 400);
