import { supabase } from '@/integrations/supabase/client';
import { logError, logInfo } from '@/utils/logger';

export interface TrackWithVersions {
  id: string;
  parentTrackId?: string;
  versionNumber?: number;
  isMasterVersion?: boolean;
  title: string;
  audio_url: string;
  cover_url?: string;
  video_url?: string;
  duration?: number;
  lyrics?: string;
  style_tags?: string[];
  artist?: string;
  status?: string;
  user_id?: string;
  metadata?: any; // Add metadata to the interface
}

/**
 * Loads a track and all its versions from the database
 * Returns an array where first element is the main track, followed by all versions
 * 
 * FALLBACK: Если track_versions пустая, пытается извлечь версии из metadata.suno_data
 */
export async function getTrackWithVersions(trackId: string): Promise<TrackWithVersions[]> {
  try {
    // Load the main track, including its metadata
    const { data: mainTrack, error: trackError } = await supabase
      .from('tracks')
      .select('*, metadata')
      .eq('id', trackId)
      .single();

    if (trackError) throw trackError;
    if (!mainTrack) return [];

    // Load all versions of this track from the dedicated versions table
    const { data: versions, error: versionsError } = await supabase
      .from('track_versions')
      .select('*')
      .eq('parent_track_id', trackId)
      .order('version_number', { ascending: true });

    if (versionsError) throw versionsError;

    // Build result array
    const result: TrackWithVersions[] = [];

    // Add main track (original)
    result.push({
      id: mainTrack.id,
      parentTrackId: mainTrack.id,
      versionNumber: 0, // Main track is version 0
      isMasterVersion: !versions?.some(v => v.is_master), // Master if no versions marked as master
      title: mainTrack.title,
      audio_url: mainTrack.audio_url || '',
      cover_url: mainTrack.cover_url,
      video_url: mainTrack.video_url,
      duration: mainTrack.duration,
      lyrics: mainTrack.lyrics,
      style_tags: mainTrack.style_tags,
      status: mainTrack.status,
      user_id: mainTrack.user_id,
    });

<<<<<<< HEAD
    // Add all versions from the dedicated table
=======
    // Add all versions from track_versions table
>>>>>>> 98add6c6
    if (versions && versions.length > 0) {
      versions.forEach(version => {
        result.push({
          id: version.id,
          parentTrackId: mainTrack.id,
          versionNumber: version.version_number,
          isMasterVersion: version.is_master || false,
          title: `${mainTrack.title} (V${version.version_number})`,
          audio_url: version.audio_url || '',
          cover_url: version.cover_url || mainTrack.cover_url,
          video_url: version.video_url,
          duration: version.duration,
          lyrics: version.lyrics,
          style_tags: mainTrack.style_tags,
          user_id: mainTrack.user_id,
        });
      });
    } else if (mainTrack.metadata && typeof mainTrack.metadata === 'object' && !Array.isArray(mainTrack.metadata)) {
      // FALLBACK: Если нет записей в track_versions, но есть suno_data в metadata
      const metadata = mainTrack.metadata as Record<string, any>;
      if (metadata.suno_data && Array.isArray(metadata.suno_data)) {
        const sunoVersions = metadata.suno_data.filter((v: any) => 
          v.audioUrl || v.audio_url
        );
        
        if (sunoVersions.length > 1) {
          // Пропускаем первый элемент (это основной трек), добавляем остальные как виртуальные версии
          sunoVersions.slice(1).forEach((version: any, idx: number) => {
            result.push({
              id: `${mainTrack.id}_virtual_v${idx + 1}`, // Виртуальный ID
              parentTrackId: mainTrack.id,
              versionNumber: idx + 1,
              isMasterVersion: false,
              title: `${mainTrack.title} (V${idx + 1})`,
              audio_url: version.audioUrl || version.audio_url || '',
              cover_url: version.image_url || version.imageUrl || mainTrack.cover_url,
              video_url: version.video_url || version.videoUrl,
              duration: version.duration || version.duration_seconds,
              lyrics: version.lyric || version.lyrics,
              style_tags: mainTrack.style_tags,
              user_id: mainTrack.user_id,
            });
          });
        }
      }
    }
    // Fallback for older tracks that store versions in metadata
    else if (mainTrack.metadata?.suno_data && Array.isArray(mainTrack.metadata.suno_data) && mainTrack.metadata.suno_data.length > 1) {
      logInfo('Using fallback to extract versions from metadata', 'trackVersions', { trackId });
      // The first item in suno_data is the main track, so we slice from the second item
      mainTrack.metadata.suno_data.slice(1).forEach((versionData: any, index: number) => {
        result.push({
          id: versionData.id, // Use the ID from the metadata version
          parentTrackId: mainTrack.id,
          versionNumber: index + 1, // Version numbers start from 1
          isMasterVersion: false, // Cannot determine master status from metadata
          title: `${mainTrack.title} (V${index + 1})`,
          audio_url: versionData.audio_url || versionData.stream_audio_url || '',
          cover_url: versionData.image_url || mainTrack.cover_url,
          video_url: versionData.video_url,
          duration: versionData.duration,
          lyrics: mainTrack.lyrics, // Lyrics are likely for the main track
          style_tags: mainTrack.style_tags,
          user_id: mainTrack.user_id,
          status: 'completed' // Assume completed if it's in metadata
        });
      });
    }

    return result;
  } catch (error) {
    logError('Ошибка получения треков с версиями', error as Error, 'trackVersions', {
      trackId
    });
    return [];
  }
}

/**
 * Gets the master version of a track (or main track if no master is set)
 */
export function getMasterVersion(tracks: TrackWithVersions[]): TrackWithVersions | null {
  if (!tracks || tracks.length === 0) return null;
  
  // Find the version marked as master
  const master = tracks.find(t => t.isMasterVersion);
  
  // Return master or first track (main track)
  return master || tracks[0];
}

/**
 * Checks if a track has multiple versions
 */
export function hasMultipleVersions(tracks: TrackWithVersions[]): boolean {
  return tracks.length > 1;
}<|MERGE_RESOLUTION|>--- conflicted
+++ resolved
@@ -66,11 +66,7 @@
       user_id: mainTrack.user_id,
     });
 
-<<<<<<< HEAD
     // Add all versions from the dedicated table
-=======
-    // Add all versions from track_versions table
->>>>>>> 98add6c6
     if (versions && versions.length > 0) {
       versions.forEach(version => {
         result.push({
