import { supabase } from '@/integrations/supabase/client';
import { logError, logInfo } from '@/utils/logger';
import type { Database } from '@/integrations/supabase/types';

type TrackRow = Database['public']['Tables']['tracks']['Row'];
type TrackVersionRow = Database['public']['Tables']['track_versions']['Row'];

interface SunoMetadataEntry {
  id?: string;
  audioUrl?: string;
  audio_url?: string;
  stream_audio_url?: string;
  image_url?: string;
  imageUrl?: string;
  video_url?: string;
  videoUrl?: string;
  duration?: number;
  duration_seconds?: number;
  lyric?: string;
  lyrics?: string;
}

interface TrackMetadata {
  suno_data?: SunoMetadataEntry[];
  [key: string]: unknown;
}

// Interface for the data structure within metadata.suno_data
interface SunoTrackData {
  id: string;
  audio_url?: string;
  stream_audio_url?: string;
  image_url?: string;
  video_url?: string;
  duration?: number;
}

// Type guard to check if data is an array of SunoTrackData
function isSunoDataArray(data: any): data is SunoTrackData[] {
  return Array.isArray(data) && data.every(item =>
    typeof item === 'object' && item !== null && 'id' in item
  );
}

export interface TrackWithVersions {
  id: string;
  parentTrackId?: string;
  versionNumber?: number;
  isMasterVersion?: boolean;
  title: string;
  audio_url: string;
  cover_url?: string;
  video_url?: string;
  duration?: number;
  lyrics?: string;
  style_tags?: string[];
  artist?: string;
  status?: string;
  user_id?: string;
  metadata?: TrackMetadata | null;
}

const isTrackMetadata = (metadata: unknown): metadata is TrackMetadata =>
  typeof metadata === 'object' && metadata !== null;

const isSunoMetadataEntry = (entry: unknown): entry is SunoMetadataEntry =>
  typeof entry === 'object' && entry !== null;

const hasAudioSource = (entry: SunoMetadataEntry | undefined): entry is SunoMetadataEntry =>
  Boolean(entry && (entry.audioUrl || entry.audio_url || entry.stream_audio_url));

const resolveAudioUrl = (entry: SunoMetadataEntry): string =>
  entry.audioUrl || entry.audio_url || entry.stream_audio_url || '';

const resolveImageUrl = (entry: SunoMetadataEntry, fallback?: string | null): string | undefined =>
  entry.image_url || entry.imageUrl || fallback || undefined;

const resolveVideoUrl = (entry: SunoMetadataEntry): string | undefined =>
  entry.video_url || entry.videoUrl || undefined;

const resolveDuration = (entry: SunoMetadataEntry): number | undefined =>
  entry.duration ?? entry.duration_seconds ?? undefined;

const resolveLyrics = (entry: SunoMetadataEntry, fallback?: string | null): string | undefined =>
  entry.lyric || entry.lyrics || fallback || undefined;

/**
 * Loads a track and all its versions from the database
 * Returns an array where first element is the main track, followed by all versions
 * 
 * FALLBACK: Если track_versions пустая, пытается извлечь версии из metadata.suno_data
 */
export async function getTrackWithVersions(trackId: string): Promise<TrackWithVersions[]> {
  try {
    // Load the main track, including its metadata
    const { data: mainTrack, error: trackError } = await supabase
      .from('tracks')
      .select('*')
      .eq('id', trackId)
      .single<TrackRow>();

    if (trackError) throw trackError;
    if (!mainTrack) return [];

    // Load all versions of this track from the dedicated versions table
    const { data: versions, error: versionsError } = await supabase
      .from('track_versions')
      .select('*')
      .eq('parent_track_id', trackId)
      .order('version_number', { ascending: true })
      .returns<TrackVersionRow[]>();

    if (versionsError) throw versionsError;

    // Build result array
    const result: TrackWithVersions[] = [];

    // Add main track (original)
    result.push({
      id: mainTrack.id,
      parentTrackId: mainTrack.id,
      versionNumber: 0, // Main track is version 0
      isMasterVersion: !versions?.some(v => v.is_master), // Master if no versions marked as master
      title: mainTrack.title,
      audio_url: mainTrack.audio_url || '',
      cover_url: mainTrack.cover_url ?? undefined,
      video_url: mainTrack.video_url ?? undefined,
      duration: mainTrack.duration ?? undefined,
      lyrics: mainTrack.lyrics ?? undefined,
      style_tags: mainTrack.style_tags ?? undefined,
      status: mainTrack.status,
      user_id: mainTrack.user_id,
    });

    const metadata = isTrackMetadata(mainTrack.metadata) ? mainTrack.metadata : null;

    if (versions && versions.length > 0) {
      versions.forEach((version: TrackVersionRow) => {
        result.push({
          id: version.id,
          parentTrackId: mainTrack.id,
          versionNumber: version.version_number,
          isMasterVersion: version.is_master || false,
          title: `${mainTrack.title} (V${version.version_number})`,
          audio_url: version.audio_url || '',
<<<<<<< HEAD
          cover_url: version.cover_url || mainTrack.cover_url,
          video_url: version.video_url,
          duration: version.duration,
          lyrics: version.lyrics,
          style_tags: mainTrack.style_tags,
          user_id: mainTrack.user_id,
        });
      });
    }
    // FALLBACK LOGIC: If no versions are in the dedicated table, try to extract them from metadata.
    // This is for older tracks that stored version data in a JSONB field.
    else if (mainTrack.metadata && 'suno_data' in mainTrack.metadata && isSunoDataArray(mainTrack.metadata.suno_data)) {
      if (mainTrack.metadata.suno_data.length > 1) {
        logInfo('Using fallback to extract versions from metadata', 'trackVersions', { trackId });
        
        // The first item in suno_data is the main track, so we slice from the second item.
        mainTrack.metadata.suno_data.slice(1).forEach((versionData: SunoTrackData, index: number) => {
          result.push({
            id: versionData.id, // Use the ID from the metadata version
            parentTrackId: mainTrack.id,
            versionNumber: index + 1, // Version numbers start from 1
            isMasterVersion: false, // This info is not available in the old metadata format
            title: `${mainTrack.title} (V${index + 1})`,
            audio_url: versionData.audio_url || versionData.stream_audio_url || '',
            cover_url: versionData.image_url || mainTrack.cover_url,
            video_url: versionData.video_url,
            duration: versionData.duration,
            lyrics: mainTrack.lyrics, // Lyrics are likely for the main track only
            style_tags: mainTrack.style_tags,
            user_id: mainTrack.user_id,
            status: 'completed' // Assume 'completed' if it's in metadata
          });
        });
      }
=======
          cover_url: (version.cover_url ?? mainTrack.cover_url) ?? undefined,
          video_url: version.video_url ?? undefined,
          duration: version.duration ?? undefined,
          lyrics: version.lyrics ?? undefined,
          style_tags: mainTrack.style_tags ?? undefined,
          user_id: mainTrack.user_id,
        });
      });
    } else if (metadata?.suno_data && metadata.suno_data.length > 1) {
      logInfo('Using fallback to extract versions from metadata', 'trackVersions', { trackId });

      const [, ...versionEntries] = metadata.suno_data.filter(isSunoMetadataEntry);

      versionEntries
        .filter(hasAudioSource)
        .forEach((versionEntry, index) => {
          result.push({
            id: versionEntry.id || `${mainTrack.id}_virtual_v${index + 1}`,
            parentTrackId: mainTrack.id,
            versionNumber: index + 1,
            isMasterVersion: false,
            title: `${mainTrack.title} (V${index + 1})`,
            audio_url: resolveAudioUrl(versionEntry),
            cover_url: resolveImageUrl(versionEntry, mainTrack.cover_url),
            video_url: resolveVideoUrl(versionEntry),
            duration: resolveDuration(versionEntry),
            lyrics: resolveLyrics(versionEntry, mainTrack.lyrics),
            style_tags: mainTrack.style_tags || undefined,
            user_id: mainTrack.user_id,
            status: 'completed',
          });
        });
>>>>>>> 7447dd36
    }

    return result;
  } catch (error) {
    logError('Ошибка получения треков с версиями', error as Error, 'trackVersions', {
      trackId
    });
    return [];
  }
}

/**
 * Gets the master version of a track (or main track if no master is set)
 */
export function getMasterVersion(tracks: TrackWithVersions[]): TrackWithVersions | null {
  if (!tracks || tracks.length === 0) return null;
  
  // Find the version marked as master
  const master = tracks.find(t => t.isMasterVersion);
  
  // Return master or first track (main track)
  return master || tracks[0];
}

/**
 * Checks if a track has multiple versions
 */
export function hasMultipleVersions(tracks: TrackWithVersions[]): boolean {
  return tracks.length > 1;
}<|MERGE_RESOLUTION|>--- conflicted
+++ resolved
@@ -143,7 +143,6 @@
           isMasterVersion: version.is_master || false,
           title: `${mainTrack.title} (V${version.version_number})`,
           audio_url: version.audio_url || '',
-<<<<<<< HEAD
           cover_url: version.cover_url || mainTrack.cover_url,
           video_url: version.video_url,
           duration: version.duration,
@@ -178,40 +177,6 @@
           });
         });
       }
-=======
-          cover_url: (version.cover_url ?? mainTrack.cover_url) ?? undefined,
-          video_url: version.video_url ?? undefined,
-          duration: version.duration ?? undefined,
-          lyrics: version.lyrics ?? undefined,
-          style_tags: mainTrack.style_tags ?? undefined,
-          user_id: mainTrack.user_id,
-        });
-      });
-    } else if (metadata?.suno_data && metadata.suno_data.length > 1) {
-      logInfo('Using fallback to extract versions from metadata', 'trackVersions', { trackId });
-
-      const [, ...versionEntries] = metadata.suno_data.filter(isSunoMetadataEntry);
-
-      versionEntries
-        .filter(hasAudioSource)
-        .forEach((versionEntry, index) => {
-          result.push({
-            id: versionEntry.id || `${mainTrack.id}_virtual_v${index + 1}`,
-            parentTrackId: mainTrack.id,
-            versionNumber: index + 1,
-            isMasterVersion: false,
-            title: `${mainTrack.title} (V${index + 1})`,
-            audio_url: resolveAudioUrl(versionEntry),
-            cover_url: resolveImageUrl(versionEntry, mainTrack.cover_url),
-            video_url: resolveVideoUrl(versionEntry),
-            duration: resolveDuration(versionEntry),
-            lyrics: resolveLyrics(versionEntry, mainTrack.lyrics),
-            style_tags: mainTrack.style_tags || undefined,
-            user_id: mainTrack.user_id,
-            status: 'completed',
-          });
-        });
->>>>>>> 7447dd36
     }
 
     return result;
