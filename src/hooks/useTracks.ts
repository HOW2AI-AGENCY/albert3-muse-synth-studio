--- conflicted
+++ resolved
@@ -8,31 +8,12 @@
 import { ApiService, Track, mapTrackRowToTrack } from "@/services/api.service";
 import { supabase } from "@/integrations/supabase/client";
 import { trackCache, CachedTrack } from "@/utils/trackCache";
-<<<<<<< HEAD
 import type { Database } from "@/integrations/supabase/types";
 import type { RealtimePostgresChangesPayload } from "@supabase/supabase-js";
 
 type TrackRow = Database["public"]["Tables"]["tracks"]["Row"];
 
 export const useTracks = (refreshTrigger?: number) => {
-=======
-import { logInfo, logDebug } from "@/utils/logger";
-
-export interface UseTracksOptions {
-  pollingEnabled?: boolean;
-  pollingInitialDelay?: number;
-  pollingMaxDelay?: number;
-}
-
-const POLLING_CONTEXT = "useTracks";
-const DEFAULT_POLLING_INITIAL_DELAY = 5000;
-const DEFAULT_POLLING_MAX_DELAY = 30000;
-
-export const useTracks = (
-  refreshTrigger?: number,
-  options: UseTracksOptions = {}
-) => {
->>>>>>> 6f409dce
   const [tracks, setTracks] = useState<Track[]>([]);
   const [isLoading, setIsLoading] = useState(true);
   const { toast } = useToast();
