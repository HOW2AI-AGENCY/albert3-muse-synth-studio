/**
 * Query Prefetching Hook
 * Week 3: Smart Loading & Caching
 * 
 * Prefetches likely next queries to improve perceived performance
 */

import { useEffect } from 'react';
import { useQueryClient } from '@tanstack/react-query';
import { logger } from '@/utils/logger';
import { supabase } from '@/integrations/supabase/client';
import { logger } from '@/utils/logger';

interface UsePrefetchQueriesOptions {
  enabled?: boolean;
}

export const usePrefetchQueries = (options: UsePrefetchQueriesOptions = {}) => {
  const { enabled = true } = options;
  const queryClient = useQueryClient();

  useEffect(() => {
    if (!enabled) return;

    const prefetchUserData = async () => {
      try {
        const { data: { user } } = await supabase.auth.getUser();
        if (!user) return;

        // Prefetch user profile
        await queryClient.prefetchQuery({
          queryKey: ['profile', user.id],
          queryFn: async () => {
            const { data } = await supabase
              .from('profiles')
              .select('*')
              .eq('id', user.id)
              .single();
            return data;
          },
          staleTime: 5 * 60 * 1000, // 5 minutes
        });

        // Prefetch recent tracks
        await queryClient.prefetchQuery({
          queryKey: ['tracks', 'recent'],
          queryFn: async () => {
            const { data } = await supabase
              .from('tracks')
              .select('*')
              .eq('user_id', user.id)
              .order('created_at', { ascending: false })
              .limit(20);
            return data;
          },
          staleTime: 2 * 60 * 1000, // 2 minutes
        });

        // Prefetch liked tracks
        await queryClient.prefetchQuery({
          queryKey: ['track-likes', user.id],
          queryFn: async () => {
            const { data } = await supabase
              .from('track_likes')
              .select('track_id')
              .eq('user_id', user.id);
            return data?.map(like => like.track_id) || [];
          },
          staleTime: 5 * 60 * 1000,
        });
      } catch (error) {
<<<<<<< HEAD
        logger.error('[Prefetch] Failed to prefetch queries', error as Error, 'usePrefetchQueries');
=======
        logger.error('[Prefetch] Failed to prefetch queries:', error as Error, 'usePrefetchQueries');
>>>>>>> bedd228b
      }
    };

    // Prefetch on idle
    const timeoutId = setTimeout(prefetchUserData, 1000);

    return () => clearTimeout(timeoutId);
  }, [enabled, queryClient]);
};

export const usePrefetchTrackDetails = (trackId: string | null) => {
  const queryClient = useQueryClient();

  useEffect(() => {
    if (!trackId) return;

    const prefetch = async () => {
      try {
        // Prefetch track versions
        await queryClient.prefetchQuery({
          queryKey: ['track-versions', trackId],
          queryFn: async () => {
            const { data } = await supabase
              .from('track_versions')
              .select('*')
              .eq('parent_track_id', trackId)
              .order('version_number', { ascending: false });
            return data;
          },
          staleTime: 5 * 60 * 1000,
        });

        // Prefetch track stems
        await queryClient.prefetchQuery({
          queryKey: ['track-stems', trackId],
          queryFn: async () => {
            const { data } = await supabase
              .from('track_stems')
              .select('*')
              .eq('track_id', trackId);
            return data;
          },
          staleTime: 5 * 60 * 1000,
        });
      } catch (error) {
<<<<<<< HEAD
        logger.error('[Prefetch] Failed to prefetch track details', error as Error, 'usePrefetchTrackDetails', { trackId });
=======
        logger.error('[Prefetch] Failed to prefetch track details:', error as Error, 'usePrefetchTrackDetails', { trackId });
>>>>>>> bedd228b
      }
    };

    const timeoutId = setTimeout(prefetch, 500);
    return () => clearTimeout(timeoutId);
  }, [trackId, queryClient]);
};<|MERGE_RESOLUTION|>--- conflicted
+++ resolved
@@ -69,11 +69,7 @@
           staleTime: 5 * 60 * 1000,
         });
       } catch (error) {
-<<<<<<< HEAD
         logger.error('[Prefetch] Failed to prefetch queries', error as Error, 'usePrefetchQueries');
-=======
-        logger.error('[Prefetch] Failed to prefetch queries:', error as Error, 'usePrefetchQueries');
->>>>>>> bedd228b
       }
     };
 
@@ -119,11 +115,7 @@
           staleTime: 5 * 60 * 1000,
         });
       } catch (error) {
-<<<<<<< HEAD
         logger.error('[Prefetch] Failed to prefetch track details', error as Error, 'usePrefetchTrackDetails', { trackId });
-=======
-        logger.error('[Prefetch] Failed to prefetch track details:', error as Error, 'usePrefetchTrackDetails', { trackId });
->>>>>>> bedd228b
       }
     };
 
