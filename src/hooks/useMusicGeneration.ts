--- conflicted
+++ resolved
@@ -4,11 +4,7 @@
  * Optimized with memoization and debouncing
  */
 
-<<<<<<< HEAD
 import { useState, useCallback, useMemo, useRef, useEffect } from "react";
-=======
-import { useState, useCallback, useMemo } from "react";
->>>>>>> 43558829
 import { useToast } from "@/hooks/use-toast";
 import { ApiService, GenerateMusicRequest } from "@/services/api.service";
 import { supabase } from "@/integrations/supabase/client";
@@ -28,14 +24,11 @@
 export const useMusicGeneration = (onSuccess?: () => void) => {
   const [isGenerating, setIsGenerating] = useState(false);
   const [isImproving, setIsImproving] = useState(false);
-<<<<<<< HEAD
   const [provider, setProvider] = useState<'replicate' | 'suno'>('suno');
   const [hasVocals, setHasVocals] = useState(false);
   const [lyrics, setLyrics] = useState("");
   const [styleTags, setStyleTags] = useState<string[]>([]);
   const pollIntervalRef = useRef<NodeJS.Timeout | null>(null);
-=======
->>>>>>> 43558829
   const { toast } = useToast();
 
   // Memoized validation functions
@@ -242,7 +235,6 @@
 
       onSuccess?.();
 
-<<<<<<< HEAD
       // Start polling for track status
       pollIntervalRef.current = setInterval(async () => {
         try {
@@ -280,9 +272,6 @@
           logError('🔴 [useMusicGeneration] Ошибка при опросе статуса трека', pollError as Error, 'useMusicGeneration', { trackId: newTrack.id });
         }
       }, 5000); // Poll every 5 seconds
-=======
-      onSuccess?.();
->>>>>>> 43558829
 
     } catch (error) {
       logError("🔴 [useMusicGeneration] Ошибка при генерации музыки", error as Error, "useMusicGeneration", {
@@ -316,7 +305,6 @@
     }
   }, [styleTags]);
 
-<<<<<<< HEAD
   const removeStyleTag = useCallback((tag: string) => {
     setStyleTags(prev => prev.filter(t => t !== tag));
   }, []);
@@ -328,8 +316,6 @@
   }, []);
 
   // Memoized return object to prevent unnecessary re-renders
-=======
->>>>>>> 43558829
   return useMemo(() => ({
     isGenerating,
     isImproving,
