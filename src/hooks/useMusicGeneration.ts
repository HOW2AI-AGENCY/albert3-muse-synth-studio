import { useState, useCallback, useMemo } from "react";
import { useToast } from "@/hooks/use-toast";
import { ApiService, GenerateMusicRequest } from "@/services/api.service";
import { supabase } from "@/integrations/supabase/client";
import { logError, logInfo } from "@/utils/logger";

interface GenerateMusicOptions {
  prompt?: string;
  title?: string;
  lyrics?: string;
  hasVocals?: boolean;
  styleTags?: string[];
  provider?: "replicate" | "suno";
  customMode?: boolean;
}

export const useMusicGeneration = (onSuccess?: () => void) => {
  const [isGenerating, setIsGenerating] = useState(false);
  const [isImproving, setIsImproving] = useState(false);
  const { toast } = useToast();

<<<<<<< HEAD
  // Memoized validation functions
  const isValidPrompt = useMemo(() => {
    return prompt.trim().length > 0;
  }, [prompt]);

  const canGenerate = useMemo(() => {
    return isValidPrompt && !isGenerating && !isImproving;
  }, [isValidPrompt, isGenerating, isImproving]);

  // Debounced prompt validation
  const debouncedValidatePrompt = useDebounce((promptValue: string) => {
    if (promptValue.trim().length > 0 && promptValue.trim().length < 10) {
      logWarn("Короткий промпт может дать неточные результаты", "useMusicGeneration");
    }
  }, 500);

  // Optimized prompt setter with validation
  const setPromptOptimized = useCallback((value: string) => {
    setPrompt(value);
    debouncedValidatePrompt(value);
  }, [debouncedValidatePrompt]);

  // Memoized improve prompt function
  const improvePrompt = useCallback(async (overridePrompt?: string) => {
    const promptToImprove = overridePrompt ?? prompt;

    if (!promptToImprove.trim()) {
=======
  const improvePrompt = useCallback(async (prompt: string) => {
    if (!prompt.trim()) {
>>>>>>> ae1576c1
      toast({
        title: "Ошибка",
        description: "Пожалуйста, введите описание музыки для улучшения.",
        variant: "destructive",
      });
      return null;
    }

    if (isImproving) return null;

    setIsImproving(true);
<<<<<<< HEAD
    logInfo("Начало улучшения промпта", "useMusicGeneration", {
      originalPrompt: promptToImprove.substring(0, 50)
    });

    try {
      const response = await ApiService.improvePrompt({ prompt: promptToImprove });
      setPrompt(response.improvedPrompt);

      logInfo("Промпт успешно улучшен", "useMusicGeneration", {
        originalLength: promptToImprove.length,
        improvedLength: response.improvedPrompt.length
      });

=======
    logInfo("Начало улучшения промпта", "useMusicGeneration", { originalLength: prompt.length });

    try {
      const response = await ApiService.improvePrompt({ prompt });
>>>>>>> ae1576c1
      toast({
        title: "✨ Промпт улучшен!",
        description: "Ваше описание было оптимизировано с помощью AI.",
      });
<<<<<<< HEAD

      return response.improvedPrompt;
    } catch (error) {
      logError("Ошибка при улучшении промпта", error as Error, "useMusicGeneration", {
        prompt: promptToImprove.substring(0, 100)
      });

=======
      return response;
    } catch (error) {
      logError("Ошибка при улучшении промпта", error as Error, "useMusicGeneration");
>>>>>>> ae1576c1
      toast({
        title: "Ошибка",
        description: error instanceof Error ? error.message : "Не удалось улучшить промпт.",
        variant: "destructive",
      });
      return null;
    } finally {
      setIsImproving(false);
    }
<<<<<<< HEAD
  }, [prompt, isImproving, toast]);

  // Memoized generate music function
  const generateMusic = useCallback(async (options?: GenerateMusicOptions) => {
    const effectivePrompt = (options?.prompt ?? prompt).trim();
    const effectiveProvider = options?.provider ?? provider;
    const effectiveLyrics = options?.lyrics ?? lyrics;
    const effectiveHasVocals = options?.hasVocals ?? hasVocals;
    const effectiveStyleTags = options?.styleTags ?? styleTags;
    const effectiveTitle = options?.title ?? (effectivePrompt.substring(0, 50) || "Untitled Track");
    const effectiveCustomMode = options?.customMode ?? !!effectiveLyrics;

    const promptIsValid = effectivePrompt.length > 0;
    const canGenerateNow = promptIsValid && !isGenerating && !isImproving;

    if (!canGenerateNow) {
      if (!promptIsValid) {
        logWarn("Попытка генерации музыки с пустым промптом", "useMusicGeneration");
        toast({
          title: "Ошибка",
          description: "Пожалуйста, введите описание музыки",
          variant: "destructive",
        });
      }
      return;
    }

    setIsGenerating(true);
    const requestTimestamp = new Date().toISOString();
    logInfo("🎵 [useMusicGeneration] Начало генерации музыки", "useMusicGeneration", {
      timestamp: requestTimestamp,
      prompt: effectivePrompt.substring(0, 100),
      provider: effectiveProvider,
      hasVocals: effectiveHasVocals,
      lyricsLength: effectiveLyrics.length,
      styleTagsCount: effectiveStyleTags.length,
      generationParams: {
        title: effectiveTitle,
        prompt: effectivePrompt,
        provider: effectiveProvider,
        hasVocals: effectiveHasVocals,
        styleTags: effectiveStyleTags,
        customMode: effectiveCustomMode,
      }
    });

    try {
      const { data: { user } } = await supabase.auth.getUser();

=======
  }, [isImproving, toast]);

  const generateMusic = useCallback(async (params: Omit<GenerateMusicRequest, 'userId' | 'trackId'>) => {
    if (isGenerating) return;

    setIsGenerating(true);
    logInfo("🎵 [useMusicGeneration] Начало генерации музыки", "useMusicGeneration", { prompt: params.prompt });

    try {
      const { data: { user } } = await supabase.auth.getUser();
>>>>>>> ae1576c1
      if (!user) {
        throw new Error("Требуется авторизация для генерации музыки.");
      }

<<<<<<< HEAD
      // Step 1: Create track record first
      const trackTitle = effectiveTitle;
      const trackPrompt = effectivePrompt;

      logDebug("📝 [useMusicGeneration] Creating track record", "useMusicGeneration", {
        title: trackTitle,
        provider: effectiveProvider,
        hasVocals: effectiveHasVocals,
        timestamp: new Date().toISOString()
      });

      const newTrack = await ApiService.createTrack(
        user.id,
        trackTitle,
        trackPrompt,
        effectiveProvider,
        effectiveHasVocals ? effectiveLyrics : undefined,
        effectiveHasVocals,
        effectiveStyleTags
      );

      logInfo("✅ [useMusicGeneration] Track record created successfully", "useMusicGeneration", {
        trackId: newTrack.id,
        title: trackTitle,
        status: newTrack.status,
        timestamp: new Date().toISOString()
      });

      // Step 2: Trigger generation with trackId
      logInfo("🚀 [useMusicGeneration] Triggering music generation", "useMusicGeneration", {
        trackId: newTrack.id,
        provider: effectiveProvider,
        timestamp: new Date().toISOString()
      });

      // КРИТИЧЕСКОЕ ИСПРАВЛЕНИЕ: Явно передаём provider в запросе
=======
      const newTrack = await ApiService.createTrack(
        user.id,
        params.prompt.substring(0, 100) || "Без названия",
        params.prompt,
        'suno',
        params.lyrics,
        params.hasVocals,
        params.styleTags
      );

>>>>>>> ae1576c1
      await ApiService.generateMusic({
        ...params,
        trackId: newTrack.id,
        userId: user.id,
<<<<<<< HEAD
        title: trackTitle,
        prompt: trackPrompt,
        provider: effectiveProvider, // Явно передаём provider
        lyrics: effectiveLyrics || undefined,
        hasVocals: effectiveHasVocals,
        styleTags: effectiveStyleTags,
        customMode: effectiveCustomMode,
      });

      logInfo("✅ [useMusicGeneration] Генерация музыки успешно запущена", "useMusicGeneration", {
        userId: user.id,
        trackId: newTrack.id,
        provider: effectiveProvider,
        title: trackTitle,
        hasCustomLyrics: !!effectiveLyrics,
        requestDuration: Date.now() - new Date(requestTimestamp).getTime(),
        timestamp: new Date().toISOString()
=======
        title: params.prompt.substring(0, 100) || "Без названия",
        provider: 'suno'
>>>>>>> ae1576c1
      });

      toast({
        title: "🎵 Генерация началась!",
        description: "Ваш трек создаётся. Это может занять около минуты...",
      });
<<<<<<< HEAD

      // Clear form after successful submission
      setPrompt("");
      setLyrics("");
      setStyleTags([]);

=======
      
>>>>>>> ae1576c1
      onSuccess?.();

    } catch (error) {
<<<<<<< HEAD
      logError("🔴 [useMusicGeneration] Ошибка при генерации музыки", error as Error, "useMusicGeneration", {
        prompt: effectivePrompt.substring(0, 100),
        provider: effectiveProvider,
        hasVocals: effectiveHasVocals,
        requestDuration: Date.now() - new Date(requestTimestamp).getTime(),
        errorMessage: error instanceof Error ? error.message : 'Unknown error',
        errorStack: error instanceof Error ? error.stack : undefined,
        timestamp: new Date().toISOString()
      });
      
=======
      logError("🔴 [useMusicGeneration] Ошибка при генерации музыки", error as Error, "useMusicGeneration");
>>>>>>> ae1576c1
      toast({
        title: "Ошибка генерации",
        description: error instanceof Error ? error.message : "Не удалось сгенерировать музыку.",
        variant: "destructive",
      });
    } finally {
      setIsGenerating(false);
    }
<<<<<<< HEAD
  }, [prompt, provider, hasVocals, lyrics, styleTags, isGenerating, isImproving, toast, onSuccess]);

  // Memoized style tags handlers
  const addStyleTag = useCallback((tag: string) => {
    if (!styleTags.includes(tag) && styleTags.length < 5) {
      setStyleTags(prev => [...prev, tag]);
    }
  }, [styleTags]);
=======
  }, [isGenerating, toast, onSuccess]);
>>>>>>> ae1576c1

  return useMemo(() => ({
    isGenerating,
    isImproving,
    generateMusic,
    improvePrompt,
  }), [isGenerating, isImproving, generateMusic, improvePrompt]);
};<|MERGE_RESOLUTION|>--- conflicted
+++ resolved
@@ -19,7 +19,6 @@
   const [isImproving, setIsImproving] = useState(false);
   const { toast } = useToast();
 
-<<<<<<< HEAD
   // Memoized validation functions
   const isValidPrompt = useMemo(() => {
     return prompt.trim().length > 0;
@@ -47,10 +46,6 @@
     const promptToImprove = overridePrompt ?? prompt;
 
     if (!promptToImprove.trim()) {
-=======
-  const improvePrompt = useCallback(async (prompt: string) => {
-    if (!prompt.trim()) {
->>>>>>> ae1576c1
       toast({
         title: "Ошибка",
         description: "Пожалуйста, введите описание музыки для улучшения.",
@@ -62,7 +57,6 @@
     if (isImproving) return null;
 
     setIsImproving(true);
-<<<<<<< HEAD
     logInfo("Начало улучшения промпта", "useMusicGeneration", {
       originalPrompt: promptToImprove.substring(0, 50)
     });
@@ -76,17 +70,10 @@
         improvedLength: response.improvedPrompt.length
       });
 
-=======
-    logInfo("Начало улучшения промпта", "useMusicGeneration", { originalLength: prompt.length });
-
-    try {
-      const response = await ApiService.improvePrompt({ prompt });
->>>>>>> ae1576c1
       toast({
         title: "✨ Промпт улучшен!",
         description: "Ваше описание было оптимизировано с помощью AI.",
       });
-<<<<<<< HEAD
 
       return response.improvedPrompt;
     } catch (error) {
@@ -94,11 +81,6 @@
         prompt: promptToImprove.substring(0, 100)
       });
 
-=======
-      return response;
-    } catch (error) {
-      logError("Ошибка при улучшении промпта", error as Error, "useMusicGeneration");
->>>>>>> ae1576c1
       toast({
         title: "Ошибка",
         description: error instanceof Error ? error.message : "Не удалось улучшить промпт.",
@@ -108,7 +90,6 @@
     } finally {
       setIsImproving(false);
     }
-<<<<<<< HEAD
   }, [prompt, isImproving, toast]);
 
   // Memoized generate music function
@@ -158,23 +139,10 @@
     try {
       const { data: { user } } = await supabase.auth.getUser();
 
-=======
-  }, [isImproving, toast]);
-
-  const generateMusic = useCallback(async (params: Omit<GenerateMusicRequest, 'userId' | 'trackId'>) => {
-    if (isGenerating) return;
-
-    setIsGenerating(true);
-    logInfo("🎵 [useMusicGeneration] Начало генерации музыки", "useMusicGeneration", { prompt: params.prompt });
-
-    try {
-      const { data: { user } } = await supabase.auth.getUser();
->>>>>>> ae1576c1
       if (!user) {
         throw new Error("Требуется авторизация для генерации музыки.");
       }
 
-<<<<<<< HEAD
       // Step 1: Create track record first
       const trackTitle = effectiveTitle;
       const trackPrompt = effectivePrompt;
@@ -211,23 +179,10 @@
       });
 
       // КРИТИЧЕСКОЕ ИСПРАВЛЕНИЕ: Явно передаём provider в запросе
-=======
-      const newTrack = await ApiService.createTrack(
-        user.id,
-        params.prompt.substring(0, 100) || "Без названия",
-        params.prompt,
-        'suno',
-        params.lyrics,
-        params.hasVocals,
-        params.styleTags
-      );
-
->>>>>>> ae1576c1
       await ApiService.generateMusic({
         ...params,
         trackId: newTrack.id,
         userId: user.id,
-<<<<<<< HEAD
         title: trackTitle,
         prompt: trackPrompt,
         provider: effectiveProvider, // Явно передаём provider
@@ -245,30 +200,21 @@
         hasCustomLyrics: !!effectiveLyrics,
         requestDuration: Date.now() - new Date(requestTimestamp).getTime(),
         timestamp: new Date().toISOString()
-=======
-        title: params.prompt.substring(0, 100) || "Без названия",
-        provider: 'suno'
->>>>>>> ae1576c1
       });
 
       toast({
         title: "🎵 Генерация началась!",
         description: "Ваш трек создаётся. Это может занять около минуты...",
       });
-<<<<<<< HEAD
 
       // Clear form after successful submission
       setPrompt("");
       setLyrics("");
       setStyleTags([]);
 
-=======
-      
->>>>>>> ae1576c1
       onSuccess?.();
 
     } catch (error) {
-<<<<<<< HEAD
       logError("🔴 [useMusicGeneration] Ошибка при генерации музыки", error as Error, "useMusicGeneration", {
         prompt: effectivePrompt.substring(0, 100),
         provider: effectiveProvider,
@@ -279,9 +225,6 @@
         timestamp: new Date().toISOString()
       });
       
-=======
-      logError("🔴 [useMusicGeneration] Ошибка при генерации музыки", error as Error, "useMusicGeneration");
->>>>>>> ae1576c1
       toast({
         title: "Ошибка генерации",
         description: error instanceof Error ? error.message : "Не удалось сгенерировать музыку.",
@@ -290,7 +233,6 @@
     } finally {
       setIsGenerating(false);
     }
-<<<<<<< HEAD
   }, [prompt, provider, hasVocals, lyrics, styleTags, isGenerating, isImproving, toast, onSuccess]);
 
   // Memoized style tags handlers
@@ -299,9 +241,6 @@
       setStyleTags(prev => [...prev, tag]);
     }
   }, [styleTags]);
-=======
-  }, [isGenerating, toast, onSuccess]);
->>>>>>> ae1576c1
 
   return useMemo(() => ({
     isGenerating,
