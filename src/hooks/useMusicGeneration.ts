/**
 * Custom hook for music generation logic
 * Separates business logic from UI components
 * Optimized with memoization and debouncing
 */

import { useState, useCallback, useMemo, useRef, useEffect } from "react";
import { useToast } from "@/hooks/use-toast";
import { ApiService, GenerateMusicRequest } from "@/services/api.service";
import { supabase } from "@/integrations/supabase/client";
import { logError, logInfo, logDebug, logWarn } from "@/utils/logger";
import { useDebounce } from "@/utils/performance";

interface GenerateMusicOptions {
  prompt?: string;
  title?: string;
  lyrics?: string;
  hasVocals?: boolean;
  styleTags?: string[];
  provider?: "replicate" | "suno";
  customMode?: boolean;
<<<<<<< HEAD
  modelVersion?: string;
=======
>>>>>>> 7ab817f6
}

export const useMusicGeneration = (onSuccess?: () => void) => {
  const [isGenerating, setIsGenerating] = useState(false);
  const [isImproving, setIsImproving] = useState(false);
  const [provider, setProvider] = useState<'replicate' | 'suno'>('suno');
  const [hasVocals, setHasVocals] = useState(false);
  const [lyrics, setLyrics] = useState("");
  const [styleTags, setStyleTags] = useState<string[]>([]);
  const pollIntervalRef = useRef<NodeJS.Timeout | null>(null);
  const { toast } = useToast();

  // Memoized validation functions
  const isValidPrompt = useMemo(() => {
    const safePrompt = typeof prompt === "string" ? prompt : "";
    return safePrompt.trim().length > 0;
  }, [prompt]);

  const canGenerate = useMemo(() => {
    return isValidPrompt && !isGenerating && !isImproving;
  }, [isValidPrompt, isGenerating, isImproving]);

  // Debounced prompt validation
  const debouncedValidatePrompt = useDebounce((promptValue: string) => {
    const safePrompt = typeof promptValue === "string" ? promptValue : "";
    if (safePrompt.trim().length > 0 && safePrompt.trim().length < 10) {
      logWarn("Короткий промпт может дать неточные результаты", "useMusicGeneration");
    }
  }, 500);

  // Optimized prompt setter with validation
  const setPromptOptimized = useCallback((value: string | null | undefined) => {
    const nextValue = typeof value === "string" ? value : value == null ? "" : String(value);
    setPrompt(nextValue);
    debouncedValidatePrompt(nextValue);
  }, [debouncedValidatePrompt]);

  // Memoized improve prompt function
  const improvePrompt = useCallback(async (overridePrompt?: string) => {
    const promptToImprove = typeof (overridePrompt ?? prompt) === "string"
      ? (overridePrompt ?? prompt)
      : "";

    if (!promptToImprove.trim()) {
      toast({
        title: "Ошибка",
        description: "Пожалуйста, введите описание музыки для улучшения.",
        variant: "destructive",
      });
      return null;
    }

    if (isImproving) return null;

    setIsImproving(true);
    logInfo("Начало улучшения промпта", "useMusicGeneration", {
      originalPrompt: promptToImprove.substring(0, 50)
    });

    try {
      const response = await ApiService.improvePrompt({ prompt: promptToImprove });
      setPrompt(response.improvedPrompt);

      logInfo("Промпт успешно улучшен", "useMusicGeneration", {
        originalLength: promptToImprove.length,
        improvedLength: response.improvedPrompt.length
      });

      toast({
        title: "✨ Промпт улучшен!",
        description: "Ваше описание было оптимизировано с помощью AI.",
      });

      return response.improvedPrompt;
    } catch (error) {
      logError("Ошибка при улучшении промпта", error as Error, "useMusicGeneration", {
        prompt: promptToImprove.substring(0, 100)
      });

      toast({
        title: "Ошибка",
        description: error instanceof Error ? error.message : "Не удалось улучшить промпт.",
        variant: "destructive",
      });
      return null;
    } finally {
      setIsImproving(false);
    }
  }, [prompt, isImproving, toast]);

  // Memoized generate music function
<<<<<<< HEAD
  const generateMusic = useCallback(async (options?: GenerateMusicOptions): Promise<boolean> => {
=======
  const generateMusic = useCallback(async (options?: GenerateMusicOptions) => {
>>>>>>> 7ab817f6
    const rawPrompt = options?.prompt ?? prompt;
    const effectivePrompt = typeof rawPrompt === "string" ? rawPrompt.trim() : "";
    const effectiveProvider = options?.provider ?? provider;
    const effectiveLyrics = options?.lyrics ?? lyrics;
    const effectiveHasVocals = options?.hasVocals ?? hasVocals;
    const effectiveStyleTags = options?.styleTags ?? styleTags;
    const effectiveTitle = options?.title ?? (effectivePrompt.substring(0, 50) || "Untitled Track");
    const effectiveCustomMode = options?.customMode ?? !!effectiveLyrics;
<<<<<<< HEAD
    const effectiveModelVersion = options?.modelVersion;
=======
>>>>>>> 7ab817f6

    const promptIsValid = effectivePrompt.length > 0;
    const canGenerateNow = promptIsValid && !isGenerating && !isImproving;

    if (!canGenerateNow) {
      if (!promptIsValid) {
        logWarn("Попытка генерации музыки с пустым промптом", "useMusicGeneration");
        toast({
          title: "Ошибка",
          description: "Пожалуйста, введите описание музыки",
          variant: "destructive",
        });
      }
      return false;
    }

    setIsGenerating(true);
    if (pollIntervalRef.current) {
      clearInterval(pollIntervalRef.current);
<<<<<<< HEAD
      pollIntervalRef.current = null;
=======
>>>>>>> 7ab817f6
    }
    const requestTimestamp = new Date().toISOString();
    logInfo("🎵 [useMusicGeneration] Начало генерации музыки", "useMusicGeneration", {
      timestamp: requestTimestamp,
      prompt: effectivePrompt.substring(0, 100),
      provider: effectiveProvider,
      hasVocals: effectiveHasVocals,
      lyricsLength: effectiveLyrics.length,
      styleTagsCount: effectiveStyleTags.length,
      generationParams: {
        title: effectiveTitle,
        prompt: effectivePrompt,
        provider: effectiveProvider,
        hasVocals: effectiveHasVocals,
        styleTags: effectiveStyleTags,
        customMode: effectiveCustomMode,
<<<<<<< HEAD
        modelVersion: effectiveModelVersion,
=======
>>>>>>> 7ab817f6
      }
    });

    try {
      const { data: { user } } = await supabase.auth.getUser();

      if (!user) {
<<<<<<< HEAD
        logWarn("Попытка генерации музыки без авторизации", "useMusicGeneration");
        toast({
          title: "Требуется авторизация",
          description: "Войдите в систему для генерации музыки",
          variant: "destructive",
        });
        return false;
=======
        throw new Error("Требуется авторизация для генерации музыки.");
>>>>>>> 7ab817f6
      }

      // Step 1: Create track record first
      const trackTitle = effectiveTitle;
      const trackPrompt = effectivePrompt;

      logDebug("📝 [useMusicGeneration] Creating track record", "useMusicGeneration", {
        title: trackTitle,
        provider: effectiveProvider,
        hasVocals: effectiveHasVocals,
        timestamp: new Date().toISOString()
      });

      const newTrack = await ApiService.createTrack(
        user.id,
        trackTitle,
        trackPrompt,
        effectiveProvider,
        effectiveHasVocals ? effectiveLyrics : undefined,
        effectiveHasVocals,
        effectiveStyleTags
      );

      logInfo("✅ [useMusicGeneration] Track record created successfully", "useMusicGeneration", {
        trackId: newTrack.id,
        title: trackTitle,
        status: newTrack.status,
        timestamp: new Date().toISOString()
      });

      // Step 2: Trigger generation with trackId
      logInfo("🚀 [useMusicGeneration] Triggering music generation", "useMusicGeneration", {
        trackId: newTrack.id,
        provider: effectiveProvider,
        timestamp: new Date().toISOString()
      });

      await ApiService.generateMusic({
        ...params,
        trackId: newTrack.id,
        userId: user.id,
        title: trackTitle,
        prompt: trackPrompt,
<<<<<<< HEAD
        provider: effectiveProvider,
=======
        provider: effectiveProvider, // Явно передаём provider
>>>>>>> 7ab817f6
        lyrics: effectiveLyrics || undefined,
        hasVocals: effectiveHasVocals,
        styleTags: effectiveStyleTags,
        customMode: effectiveCustomMode,
<<<<<<< HEAD
        modelVersion: effectiveModelVersion,
=======
>>>>>>> 7ab817f6
      });

      logInfo("✅ [useMusicGeneration] Генерация музыки успешно запущена", "useMusicGeneration", {
        userId: user.id,
        trackId: newTrack.id,
        provider: effectiveProvider,
        title: trackTitle,
        hasCustomLyrics: !!effectiveLyrics,
        requestDuration: Date.now() - new Date(requestTimestamp).getTime(),
        timestamp: new Date().toISOString()
      });

      toast({
        title: "🎵 Генерация началась!",
        description: "Ваш трек создаётся. Это может занять около минуты...",
      });

      // Clear form after successful submission
      setPrompt("");
      setLyrics("");
      setStyleTags([]);

      onSuccess?.();

      // Start polling for track status
      pollIntervalRef.current = setInterval(async () => {
        try {
          const track = await ApiService.getTrackById(newTrack.id);
          if (track) {
            if (track.status === 'completed') {
              if (pollIntervalRef.current) {
                clearInterval(pollIntervalRef.current);
                pollIntervalRef.current = null;
              }
              toast({
                title: "✅ Трек готов!",
                description: `Ваш трек "${track.title}" успешно сгенерирован.`,
              });
              onSuccess?.();
            } else if (track.status === 'failed') {
              if (pollIntervalRef.current) {
                clearInterval(pollIntervalRef.current);
                pollIntervalRef.current = null;
              }
              logError('🔴 [useMusicGeneration] Генерация трека не удалась', new Error(track.error_message || 'Unknown error'), 'useMusicGeneration', { trackId: newTrack.id });
              toast({
                title: "❌ Ошибка генерации",
                description: track.error_message || "Произошла ошибка при обработке вашего трека.",
                variant: "destructive",
              });
            }
          }
        } catch (pollError) {
          if (pollIntervalRef.current) {
            clearInterval(pollIntervalRef.current);
            pollIntervalRef.current = null;
          }
          logError('🔴 [useMusicGeneration] Ошибка при опросе статуса трека', pollError as Error, 'useMusicGeneration', { trackId: newTrack.id });
        }
      }, 5000);

      return true;
    } catch (error) {
      logError("🔴 [useMusicGeneration] Ошибка при генерации музыки", error as Error, "useMusicGeneration", {
        prompt: effectivePrompt.substring(0, 100),
        provider: effectiveProvider,
        hasVocals: effectiveHasVocals,
        requestDuration: Date.now() - new Date(requestTimestamp).getTime(),
        errorMessage: error instanceof Error ? error.message : 'Unknown error',
        errorStack: error instanceof Error ? error.stack : undefined,
        timestamp: new Date().toISOString()
      });

      toast({
        title: "Ошибка генерации",
        description: error instanceof Error ? error.message : "Не удалось сгенерировать музыку.",
        variant: "destructive",
      });

      if (pollIntervalRef.current) {
        clearInterval(pollIntervalRef.current);
        pollIntervalRef.current = null;
      }

      return false;
    } finally {
      setIsGenerating(false);
      if (pollIntervalRef.current) {
        clearInterval(pollIntervalRef.current);
        pollIntervalRef.current = null;
      }
    }
  }, [prompt, provider, hasVocals, lyrics, styleTags, isGenerating, isImproving, toast, onSuccess]);

  // Memoized style tags handlers
  const addStyleTag = useCallback((tag: string) => {
    if (!styleTags.includes(tag) && styleTags.length < 5) {
      setStyleTags(prev => [...prev, tag]);
    }
  }, [styleTags]);

  const removeStyleTag = useCallback((tag: string) => {
    setStyleTags(prev => prev.filter(t => t !== tag));
  }, []);

  useEffect(() => () => {
    if (pollIntervalRef.current) {
      clearInterval(pollIntervalRef.current);
    }
  }, []);

  // Memoized return object to prevent unnecessary re-renders
  return useMemo(() => ({
    isGenerating,
    isImproving,
    generateMusic,
    improvePrompt,
  }), [isGenerating, isImproving, generateMusic, improvePrompt]);
};<|MERGE_RESOLUTION|>--- conflicted
+++ resolved
@@ -19,10 +19,7 @@
   styleTags?: string[];
   provider?: "replicate" | "suno";
   customMode?: boolean;
-<<<<<<< HEAD
   modelVersion?: string;
-=======
->>>>>>> 7ab817f6
 }
 
 export const useMusicGeneration = (onSuccess?: () => void) => {
@@ -114,11 +111,7 @@
   }, [prompt, isImproving, toast]);
 
   // Memoized generate music function
-<<<<<<< HEAD
   const generateMusic = useCallback(async (options?: GenerateMusicOptions): Promise<boolean> => {
-=======
-  const generateMusic = useCallback(async (options?: GenerateMusicOptions) => {
->>>>>>> 7ab817f6
     const rawPrompt = options?.prompt ?? prompt;
     const effectivePrompt = typeof rawPrompt === "string" ? rawPrompt.trim() : "";
     const effectiveProvider = options?.provider ?? provider;
@@ -127,10 +120,7 @@
     const effectiveStyleTags = options?.styleTags ?? styleTags;
     const effectiveTitle = options?.title ?? (effectivePrompt.substring(0, 50) || "Untitled Track");
     const effectiveCustomMode = options?.customMode ?? !!effectiveLyrics;
-<<<<<<< HEAD
     const effectiveModelVersion = options?.modelVersion;
-=======
->>>>>>> 7ab817f6
 
     const promptIsValid = effectivePrompt.length > 0;
     const canGenerateNow = promptIsValid && !isGenerating && !isImproving;
@@ -150,10 +140,7 @@
     setIsGenerating(true);
     if (pollIntervalRef.current) {
       clearInterval(pollIntervalRef.current);
-<<<<<<< HEAD
       pollIntervalRef.current = null;
-=======
->>>>>>> 7ab817f6
     }
     const requestTimestamp = new Date().toISOString();
     logInfo("🎵 [useMusicGeneration] Начало генерации музыки", "useMusicGeneration", {
@@ -170,10 +157,7 @@
         hasVocals: effectiveHasVocals,
         styleTags: effectiveStyleTags,
         customMode: effectiveCustomMode,
-<<<<<<< HEAD
         modelVersion: effectiveModelVersion,
-=======
->>>>>>> 7ab817f6
       }
     });
 
@@ -181,7 +165,6 @@
       const { data: { user } } = await supabase.auth.getUser();
 
       if (!user) {
-<<<<<<< HEAD
         logWarn("Попытка генерации музыки без авторизации", "useMusicGeneration");
         toast({
           title: "Требуется авторизация",
@@ -189,9 +172,6 @@
           variant: "destructive",
         });
         return false;
-=======
-        throw new Error("Требуется авторизация для генерации музыки.");
->>>>>>> 7ab817f6
       }
 
       // Step 1: Create track record first
@@ -235,19 +215,12 @@
         userId: user.id,
         title: trackTitle,
         prompt: trackPrompt,
-<<<<<<< HEAD
-        provider: effectiveProvider,
-=======
-        provider: effectiveProvider, // Явно передаём provider
->>>>>>> 7ab817f6
+        provider: effectiveProvider,
         lyrics: effectiveLyrics || undefined,
         hasVocals: effectiveHasVocals,
         styleTags: effectiveStyleTags,
         customMode: effectiveCustomMode,
-<<<<<<< HEAD
         modelVersion: effectiveModelVersion,
-=======
->>>>>>> 7ab817f6
       });
 
       logInfo("✅ [useMusicGeneration] Генерация музыки успешно запущена", "useMusicGeneration", {
