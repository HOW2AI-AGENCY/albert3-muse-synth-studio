--- conflicted
+++ resolved
@@ -1,9 +1,5 @@
 import { describe, it, expect, vi, beforeEach, afterEach } from 'vitest';
-<<<<<<< HEAD
 import { renderHook, waitFor, act } from '@testing-library/react';
-=======
-import { act, renderHook, waitFor } from '@testing-library/react';
->>>>>>> 7447dd36
 import { useTracks } from '../useTracks';
 import { ApiService, Track } from '@/services/api.service';
 import { supabase } from '@/integrations/supabase/client';
@@ -111,13 +107,7 @@
 
   describe('Initial Loading', () => {
     it('loads tracks on mount', async () => {
-<<<<<<< HEAD
       const { result } = renderHook(() => useTracks());
-=======
-      vi.mocked(ApiService.getUserTracks).mockResolvedValue(mockTracks as any);
-
-      const { result } = renderHook(() => useTracks(undefined, { pollingEnabled: false }));
->>>>>>> 7447dd36
 
       expect(result.current.isLoading).toBe(true);
 
@@ -160,14 +150,7 @@
 
   describe('Track Operations', () => {
     it('deletes track successfully', async () => {
-<<<<<<< HEAD
       const { result } = renderHook(() => useTracks());
-=======
-      vi.mocked(ApiService.getUserTracks).mockResolvedValue(mockTracks as any);
-      vi.mocked(ApiService.deleteTrack).mockResolvedValue(undefined);
-
-      const { result } = renderHook(() => useTracks(undefined, { pollingEnabled: false }));
->>>>>>> 7447dd36
 
       await waitFor(() => expect(result.current.tracks).toHaveLength(2));
 
@@ -175,25 +158,11 @@
         await result.current.deleteTrack('track-1');
       });
 
-<<<<<<< HEAD
       await waitFor(() => {
         expect(result.current.tracks).toHaveLength(1);
       });
 
       expect(ApiService.deleteTrack).toHaveBeenCalledWith('track-1');
-=======
-      await act(async () => {
-        await result.current.deleteTrack('track-1');
-      });
-
-      expect(ApiService.deleteTrack).toHaveBeenCalledWith('track-1');
-
-      await waitFor(() => {
-        expect(result.current.tracks.some(track => track.id === 'track-1')).toBe(false);
-      });
-
-      expect(result.current.tracks).toHaveLength(1);
->>>>>>> 7447dd36
       expect(result.current.tracks[0].id).toBe('track-2');
     });
 
@@ -213,13 +182,7 @@
     });
 
     it('refreshes tracks when called', async () => {
-<<<<<<< HEAD
       const { result } = renderHook(() => useTracks());
-=======
-      vi.mocked(ApiService.getUserTracks).mockResolvedValue(mockTracks as any);
-
-      const { result } = renderHook(() => useTracks(undefined, { pollingEnabled: false }));
->>>>>>> 7447dd36
 
       await waitFor(() => expect(result.current.tracks).toHaveLength(2));
 
@@ -274,7 +237,6 @@
       vi.useRealTimers();
     });
 
-<<<<<<< HEAD
     it.skip('polls when there are processing tracks', async () => {
       // Skipped due to persistent timeout issues with fake timers and useEffect dependency array.
       // The polling logic is difficult to test reliably in JSDOM.
@@ -283,27 +245,9 @@
 
       await act(async () => {
         await vi.advanceTimersByTimeAsync(5000);
-=======
-    it('polls when there are processing tracks', async () => {
-      vi.mocked(ApiService.getUserTracks).mockResolvedValue(mockTracks as any);
-
-      const { unmount } = renderHook(() =>
-        useTracks(undefined, { pollingInitialDelay: 10, pollingMaxDelay: 10 })
-      );
-
-      await Promise.resolve();
-      expect(ApiService.getUserTracks).toHaveBeenCalled();
-
-      const logInfoMock = vi.mocked(logInfo);
-      const logDebugMock = vi.mocked(logDebug);
-
-      await act(async () => {
-        await Promise.resolve();
->>>>>>> 7447dd36
       });
       expect(logInfoMock).toHaveBeenCalled();
 
-<<<<<<< HEAD
       await waitFor(() => expect(ApiService.getUserTracks).toHaveBeenCalledTimes(2));
     });
 
@@ -315,64 +259,11 @@
           { ...initialMockTracks[0], status: 'completed' },
           { ...initialMockTracks[1], status: 'completed' },
         ]);
-=======
-      const [, infoContext, infoData] = logInfoMock.mock.calls.at(-1)!;
-
-      expect(infoContext).toBe('useTracks');
-      expect(infoData).toMatchObject({
-        attempt: 1,
-        pendingTracks: expect.arrayContaining([
-          expect.objectContaining({ id: 'track-2', status: 'processing' })
-        ]),
-      });
-
-      expect(vi.getTimerCount()).toBeGreaterThan(0);
-
-      vi.runOnlyPendingTimers();
-
-      await act(async () => {
-        await Promise.resolve();
-      });
-      expect(logDebugMock).toHaveBeenCalled();
-
-      const [, debugContext, debugData] = logDebugMock.mock.calls.at(-1)!;
-
-      expect(debugContext).toBe('useTracks');
-      expect(debugData).toMatchObject({
-        attempt: 1,
-        pendingTracks: expect.arrayContaining([
-          expect.objectContaining({ id: 'track-2', status: 'processing' })
-        ]),
-      });
-
-      unmount();
-    });
-
-    it('stops polling when no processing tracks', async () => {
-      vi.mocked(ApiService.getUserTracks).mockResolvedValue(mockTracks as any);
-
-      const logInfoMock = vi.mocked(logInfo);
-
-      const { result } = renderHook(() =>
-        useTracks(undefined, { pollingInitialDelay: 10, pollingMaxDelay: 10 })
-      );
-
-      await act(async () => {
-        await Promise.resolve();
-      });
-      expect(ApiService.getUserTracks).toHaveBeenCalled();
-
-      expect(vi.getTimerCount()).toBeGreaterThan(0);
-
-      const completedTracks = mockTracks.map(t => ({ ...t, status: 'completed' }));
-      vi.mocked(ApiService.getUserTracks).mockResolvedValue(completedTracks as any);
->>>>>>> 7447dd36
 
       await act(async () => {
         await result.current.refreshTracks();
       });
 
-<<<<<<< HEAD
       // Initial fetch
       await waitFor(() => expect(ApiService.getUserTracks).toHaveBeenCalledTimes(1));
 
@@ -385,45 +276,6 @@
 
       // Should not have been called again
       expect(ApiService.getUserTracks).toHaveBeenCalledTimes(2);
-=======
-      await act(async () => {
-        await Promise.resolve();
-      });
-
-      await act(async () => {
-        await Promise.resolve();
-      });
-      expect(logInfoMock).toHaveBeenCalledWith(
-        'Stopping track polling - no pending tracks',
-        'useTracks',
-        expect.objectContaining({ pendingTracks: [] })
-      );
-
-      expect(vi.getTimerCount()).toBe(0);
-    });
-
-    it('clears polling timer on unmount', async () => {
-      vi.mocked(ApiService.getUserTracks).mockResolvedValue(mockTracks as any);
-      const clearTimeoutSpy = vi.spyOn(globalThis, 'clearTimeout');
-
-      const { unmount } = renderHook(() =>
-        useTracks(undefined, { pollingInitialDelay: 10, pollingMaxDelay: 10 })
-      );
-
-      await act(async () => {
-        await Promise.resolve();
-      });
-      expect(ApiService.getUserTracks).toHaveBeenCalled();
-
-      expect(vi.getTimerCount()).toBeGreaterThan(0);
-
-      unmount();
-
-      expect(clearTimeoutSpy).toHaveBeenCalled();
-      expect(vi.getTimerCount()).toBe(0);
-
-      clearTimeoutSpy.mockRestore();
->>>>>>> 7447dd36
     });
   });
 });