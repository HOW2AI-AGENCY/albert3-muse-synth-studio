import { useState } from 'react';
import { supabase } from '@/integrations/supabase/client';
import { logger } from '@/utils/logger';
import { toast } from 'sonner';
import { useTracks } from '@/hooks/useTracks';
import { logger } from '@/utils/logger';

export const useGenerateProjectTracklist = () => {
  const [isGenerating, setIsGenerating] = useState(false);
  const { refreshTracks } = useTracks();

  const generateTracklist = async (project: {
    id: string;
    name: string;
    description?: string | null;
    genre?: string | null;
    mood?: string | null;
    project_type?: string | null;
    total_tracks?: number | null;
  }) => {
    setIsGenerating(true);

    try {
      toast.loading('Генерируем треклист...', { id: 'generating-tracklist' });

      const { data, error } = await supabase.functions.invoke('generate-project-tracklist', {
        body: {
          projectId: project.id,
          projectName: project.name,
          description: project.description,
          genre: project.genre,
          mood: project.mood,
          projectType: project.project_type,
          totalTracks: project.total_tracks || 10,
        },
      });

      if (error) {
<<<<<<< HEAD
        logger.error('Error generating tracklist', error, 'useGenerateProjectTracklist');
=======
        logger.error('Error generating tracklist:', error, 'useGenerateProjectTracklist');
>>>>>>> bedd228b
        toast.error('Ошибка генерации треклиста', { id: 'generating-tracklist' });
        return null;
      }

      // Refresh tracks list
      await refreshTracks();

      toast.success(`Создано ${data.count} треков для проекта`, { id: 'generating-tracklist' });
      return data.tracks;
    } catch (error) {
<<<<<<< HEAD
      logger.error('Error generating tracklist', error as Error, 'useGenerateProjectTracklist');
=======
      logger.error('Error:', error as Error, 'useGenerateProjectTracklist');
>>>>>>> bedd228b
      toast.error('Произошла ошибка при генерации', { id: 'generating-tracklist' });
      return null;
    } finally {
      setIsGenerating(false);
    }
  };

  return { generateTracklist, isGenerating };
};<|MERGE_RESOLUTION|>--- conflicted
+++ resolved
@@ -36,11 +36,7 @@
       });
 
       if (error) {
-<<<<<<< HEAD
         logger.error('Error generating tracklist', error, 'useGenerateProjectTracklist');
-=======
-        logger.error('Error generating tracklist:', error, 'useGenerateProjectTracklist');
->>>>>>> bedd228b
         toast.error('Ошибка генерации треклиста', { id: 'generating-tracklist' });
         return null;
       }
@@ -51,11 +47,7 @@
       toast.success(`Создано ${data.count} треков для проекта`, { id: 'generating-tracklist' });
       return data.tracks;
     } catch (error) {
-<<<<<<< HEAD
       logger.error('Error generating tracklist', error as Error, 'useGenerateProjectTracklist');
-=======
-      logger.error('Error:', error as Error, 'useGenerateProjectTracklist');
->>>>>>> bedd228b
       toast.error('Произошла ошибка при генерации', { id: 'generating-tracklist' });
       return null;
     } finally {
