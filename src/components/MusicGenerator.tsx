import { memo, useState, useCallback, useEffect, useRef } from 'react';
import { Card } from '@/components/ui/card';
import { Button } from '@/components/ui/button';
import { Textarea } from '@/components/ui/textarea';
import { Label } from '@/components/ui/label';
import { Switch } from '@/components/ui/switch';
import { Accordion, AccordionContent, AccordionItem, AccordionTrigger } from '@/components/ui/accordion';
import { Dialog, DialogContent, DialogHeader, DialogTitle } from '@/components/ui/dialog';
import { ScrollArea } from '@/components/ui/scroll-area';
import { 
  Music, Loader2, Wand2, Maximize2,
  FileText, Settings2, Play, ChevronsUpDown
} from 'lucide-react';
import { useMusicGeneration } from '@/hooks/useMusicGeneration';
import { useHapticFeedback } from '@/hooks/useHapticFeedback';
import { useToast } from '@/hooks/use-toast';
import { LyricsEditor } from '@/components/LyricsEditor';

interface MusicGeneratorProps {
  onTrackGenerated?: () => void;
}

// Quick style chips
const quickStyleChips = [
  'acoustic', 'aggressive', 'ambient', 'ballad', 'cinematic',
  'classical', 'dark', 'electronic', 'epic', 'folk',
  'hip-hop', 'jazz', 'lo-fi', 'pop', 'R&B',
  'reggae', 'rock', 'sad', 'trap', 'upbeat'
];

const MusicGeneratorComponent = ({ onTrackGenerated }: MusicGeneratorProps) => {
  const {
    generateMusic,
    isGenerating,
<<<<<<< HEAD
    setPrompt: setHookPrompt,
=======
>>>>>>> 43558829
    improvePrompt: hookImprovePrompt
  } = useMusicGeneration();
  
  const { toast } = useToast();
  const { vibrate } = useHapticFeedback();
  const scrollRef = useRef<HTMLDivElement>(null);

  // Unified State for Generation
  const [prompt, setPrompt] = useState('');
  const [styleTags, setStyleTags] = useState<string[]>([]);
  const [lyrics, setLyrics] = useState('');
  const [isInstrumental, setIsInstrumental] = useState(false);
  
  // UI State
  const [isLyricsDialogOpen, setIsLyricsDialogOpen] = useState(false);
  const [isImproving, setIsImproving] = useState(false);

  // Toggle style tags
  const toggleStyleTag = useCallback((tag: string) => {
    vibrate('light');
    setStyleTags(prev =>
      prev.includes(tag) ? prev.filter(t => t !== tag) : [...prev, tag]
    );
  }, [vibrate]);
  
  // Enhance prompt with AI
  const handleEnhancePrompt = useCallback(async () => {
    if (!prompt.trim()) {
      toast({
        title: "❌ Ошибка",
        description: "Введите описание для улучшения",
        variant: "destructive"
      });
      return;
    }

    setIsImproving(true);
    vibrate('medium');

    try {
      // Set hook prompt first
      setHookPrompt(currentPrompt);
      // Call improve and receive improved text
      const improved = await hookImprovePrompt(currentPrompt);

      if (improved) {
        if (mode === 'simple') {
          setSongDescription(improved);
        } else {
          setLyrics(improved);
        }
      }
      
      toast({
        title: "✨ Промпт улучшен!",
        description: "Описание оптимизировано для лучшего результата"
      });
    } catch (error) {
      console.error('Error improving prompt:', error);
      toast({
        title: "❌ Ошибка",
        description: "Не удалось улучшить промпт",
        variant: "destructive"
      });
    } finally {
      setIsImproving(false);
    }
<<<<<<< HEAD
  }, [mode, songDescription, lyrics, setHookPrompt, hookImprovePrompt, vibrate, toast]);
=======
  }, [prompt, hookImprovePrompt, vibrate, toast]);
>>>>>>> 43558829

  // Validation
  const validateForm = useCallback(() => {
    if (!prompt.trim() && styleTags.length === 0) {
      return { valid: false, error: 'Введите описание или выберите стиль музыки' };
    }
    return { valid: true };
  }, [prompt, styleTags]);

  // Generate music
  const handleGenerate = useCallback(async () => {
    const validation = validateForm();
    
    if (!validation.valid) {
      toast({
        title: "❌ Ошибка валидации",
        description: validation.error,
        variant: "destructive"
      });
      return;
    }

    vibrate('heavy');

    try {
      let finalPrompt = songDescription;
      const tags = mode === 'simple' ? selectedInspirations : customStyles;
      
      if (tags.length > 0) {
        finalPrompt = `${finalPrompt}\n\nStyles: ${tags.join(', ')}`;
      }
      
      if (mode === 'custom') {
        const options: string[] = [];
        if (tempo[0] !== 120) options.push(`Tempo: ${tempo[0]} BPM`);
        if (musicalKey) options.push(`Key: ${musicalKey}`);
        if (vocalType) options.push(`Vocal: ${vocalType}`);
        
        if (options.length > 0) {
          finalPrompt = `${finalPrompt}\n\n${options.join(', ')}`;
        }
      }

      const shouldIncludeVocals = mode === 'simple' ? !isInstrumental : hasVocals;
      const sanitizedLyrics = lyrics.trim();

      // Keep hook state in sync for other consumers
      setHookPrompt(finalPrompt);

      // Call generate with explicit parameters to avoid stale state
      await generateMusic({
        prompt: finalPrompt,
        title: songTitle.trim() || undefined,
        lyrics: shouldIncludeVocals && sanitizedLyrics ? sanitizedLyrics : undefined,
        hasVocals: shouldIncludeVocals,
        styleTags: tags,
        customMode: mode === 'custom'
      });

      toast({
        title: "🎵 Генерация началась!",
        description: "Создаём вашу музыку..."
      });
      
      if (onTrackGenerated) {
        onTrackGenerated();
      }
    } catch (error) {
      console.error('Error generating music:', error);
      toast({
        title: "❌ Ошибка",
        description: (error as Error).message || "Не удалось начать генерацию",
        variant: "destructive"
      });
    }
  }, [
    mode, songDescription, selectedInspirations, customStyles, isInstrumental,
    hasVocals, lyrics, tempo, musicalKey, vocalType, songTitle, setHookPrompt,
    generateMusic, vibrate, validateForm, toast, onTrackGenerated
  ]);

  // Keyboard shortcuts
  useEffect(() => {
    const handleKeyDown = (e: KeyboardEvent) => {
      if ((e.metaKey || e.ctrlKey) && e.key === 'Enter') {
        e.preventDefault();
        handleGenerate();
      }
    };

    window.addEventListener('keydown', handleKeyDown);
    return () => window.removeEventListener('keydown', handleKeyDown);
  }, [handleGenerate]);

  return (
    <div className="h-full w-full">
      <Card className="h-full border-border/40 bg-background/95 backdrop-blur-sm shadow-lg flex flex-col">
        {/* Header */}
        <div className="p-4 border-b border-border/40 bg-muted/20">
          <h3 className="font-semibold text-lg flex items-center gap-2">
            <Music className="h-5 w-5" />
            Создайте свою музыку с AI
          </h3>
          <p className="text-sm text-muted-foreground mt-1">
            Опишите желаемую музыку, и наш AI создаст уникальный трек.
          </p>
        </div>

        <ScrollArea ref={scrollRef} className="flex-1">
          <div className="p-4 space-y-6">
            {/* Main Prompt */}
            <div className="space-y-2">
              <div className="flex items-center justify-between">
                <Label htmlFor="main-prompt" className="text-base font-medium">Опишите вашу музыку</Label>
                <Button
                  variant="ghost"
                  size="sm"
                  onClick={handleEnhancePrompt}
                  disabled={isImproving || !prompt}
                  className="h-8 text-xs gap-1.5"
                >
                  {isImproving ? (
                    <Loader2 className="h-4 w-4 animate-spin" />
                  ) : (
                    <Wand2 className="h-4 w-4" />
                  )}
                  Улучшить с AI
                </Button>
              </div>
              <Textarea
                id="main-prompt"
                placeholder="Пример: Энергичный электронный трек в стиле 80-х, с мощной басовой линией и меланхоличной мелодией синтезатора..."
                value={prompt}
                onChange={(e) => setPrompt(e.target.value)}
                className="min-h-[120px] resize-none bg-background/50 text-base"
                disabled={isGenerating}
                rows={5}
              />
            </div>

            {/* Quick Styles */}
            <div className="space-y-3">
              <Label className="text-base font-medium">Быстрые стили (опционально)</Label>
              <div className="flex flex-wrap gap-2">
                {quickStyleChips.map((chip) => (
                  <Button
                    key={chip}
                    variant={styleTags.includes(chip) ? "default" : "outline"}
                    size="sm"
                    onClick={() => toggleStyleTag(chip)}
                    className="h-8 text-sm rounded-full px-4 transition-all duration-200"
                    disabled={isGenerating}
                  >
                    {chip}
                  </Button>
                ))}
              </div>
            </div>

            {/* Advanced Options Accordion */}
            <Accordion type="single" collapsible className="w-full">
              <AccordionItem value="advanced-settings" className="border-t pt-4">
                <AccordionTrigger className="text-base font-medium hover:no-underline">
                  <div className="flex items-center gap-2">
                    <Settings2 className="h-5 w-5" />
                    Расширенные настройки
                  </div>
                </AccordionTrigger>
                <AccordionContent className="pt-4 space-y-6">
                  {/* Lyrics Section */}
                  <div className="space-y-2">
                    <Label htmlFor="lyrics-input" className="text-base font-medium flex items-center gap-2">
                      <FileText className="h-5 w-5" />
                      Текст песни
                    </Label>
                    <Textarea
                      id="lyrics-input"
                      placeholder="Добавьте свой текст здесь или оставьте пустым для инструментального трека."
                      value={lyrics}
                      onChange={(e) => setLyrics(e.target.value)}
                      className="min-h-[150px] resize-none bg-background/50 text-base"
                      disabled={isGenerating}
                    />
                    <Button
                      variant="outline"
                      size="sm"
                      onClick={() => setIsLyricsDialogOpen(true)}
                      className="mt-2"
                    >
                      <Maximize2 className="h-4 w-4 mr-2" />
                      Открыть в редакторе
                    </Button>
                  </div>

                  {/* Instrumental Toggle */}
                  <div className="flex items-center justify-between rounded-lg border p-4">
                    <div>
                      <Label htmlFor="instrumental-switch" className="text-base font-medium">
                        Инструментальный трек
                      </Label>
                      <p className="text-sm text-muted-foreground">
                        Создать музыку без вокала.
                      </p>
                    </div>
                    <Switch
                      id="instrumental-switch"
                      checked={isInstrumental}
                      onCheckedChange={setIsInstrumental}
                      disabled={isGenerating}
                    />
                  </div>
                </AccordionContent>
              </AccordionItem>
            </Accordion>
          </div>
        </ScrollArea>

        {/* Footer with Create Button */}
        <div className="p-4 border-t border-border/40 bg-muted/20 mt-auto">
          <Button
            onClick={handleGenerate}
            disabled={isGenerating}
            className="w-full h-12 text-lg gap-2"
          >
            {isGenerating ? (
              <>
                <Loader2 className="h-6 w-6 animate-spin" />
                Создание трека...
              </>
            ) : (
              <>
                <Play className="h-6 w-6" />
                Сгенерировать музыку
              </>
            )}
          </Button>
          <div className="text-xs text-muted-foreground text-center mt-2">
            Или нажмите ⌘/Ctrl + Enter
          </div>
        </div>
      </Card>

      {/* Lyrics Editor Dialog */}
      <Dialog open={isLyricsDialogOpen} onOpenChange={setIsLyricsDialogOpen}>
        <DialogContent className="max-w-4xl h-[80vh] flex flex-col p-0">
          <DialogHeader className="p-6 pb-4">
            <DialogTitle>Редактор текста</DialogTitle>
          </DialogHeader>
          <div className="flex-1 px-6 overflow-hidden">
            <LyricsEditor
              lyrics={lyrics}
              onLyricsChange={setLyrics}
            />
          </div>
          <div className="p-6 border-t bg-muted/50">
            <Button onClick={() => setIsLyricsDialogOpen(false)}>Закрыть</Button>
          </div>
        </DialogContent>
      </Dialog>
    </div>
  );
};

export const MusicGenerator = memo(MusicGeneratorComponent);<|MERGE_RESOLUTION|>--- conflicted
+++ resolved
@@ -32,10 +32,7 @@
   const {
     generateMusic,
     isGenerating,
-<<<<<<< HEAD
     setPrompt: setHookPrompt,
-=======
->>>>>>> 43558829
     improvePrompt: hookImprovePrompt
   } = useMusicGeneration();
   
@@ -103,11 +100,7 @@
     } finally {
       setIsImproving(false);
     }
-<<<<<<< HEAD
   }, [mode, songDescription, lyrics, setHookPrompt, hookImprovePrompt, vibrate, toast]);
-=======
-  }, [prompt, hookImprovePrompt, vibrate, toast]);
->>>>>>> 43558829
 
   // Validation
   const validateForm = useCallback(() => {
