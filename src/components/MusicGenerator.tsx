import React, { memo, useState, useCallback, useMemo, useEffect, useRef } from 'react';
import { Card } from '@/components/ui/card';
import { Button } from '@/components/ui/button';
import { Textarea } from '@/components/ui/textarea';
import { Input } from '@/components/ui/input';
import { Label } from '@/components/ui/label';
import { Badge } from '@/components/ui/badge';
import { Switch } from '@/components/ui/switch';
import { Tabs, TabsContent, TabsList, TabsTrigger } from '@/components/ui/tabs';
import { Select, SelectContent, SelectItem, SelectTrigger, SelectValue } from '@/components/ui/select';
import { Sparkles, Music, Wand2, Mic, Settings2, Hash, FileText, Volume2, Clock, Zap } from 'lucide-react';
import { useMusicGeneration } from '@/hooks/useMusicGeneration';
import { useAudioPlayer } from '@/hooks/useAudioPlayer';
import { useHapticFeedback } from '@/hooks/useHapticFeedback';
import { useToast } from '@/hooks/use-toast';
import { withErrorBoundary } from '@/components/ui/error-boundary';
import { LyricsEditor } from '@/components/LyricsEditor';

interface MusicGeneratorProps {
  onTrackGenerated?: () => void;
}

const MusicGeneratorComponent = ({ onTrackGenerated }: MusicGeneratorProps) => {
  const {
    prompt,
    setPrompt,
    isGenerating,
    isImproving,
    provider,
    setProvider,
    hasVocals,
    setHasVocals,
    lyrics,
    setLyrics,
    styleTags,
    setStyleTags,
    generateMusic,
    improvePrompt
  } = useMusicGeneration();
  
  const { toast } = useToast();
  const { vibrate } = useHapticFeedback();
  const [mood, setMood] = useState("");
  const [tempo, setTempo] = useState("");
  const [isVisible, setIsVisible] = useState(false);
  const cardRef = useRef<HTMLDivElement>(null);
  const textareaRef = useRef<HTMLTextAreaElement>(null);

  // Intersection Observer для анимации появления
  useEffect(() => {
    const observer = new IntersectionObserver(
      ([entry]) => {
        if (entry.isIntersecting) {
          setIsVisible(true);
        }
      },
      { threshold: 0.1 }
    );

    if (cardRef.current) {
      observer.observe(cardRef.current);
    }

    return () => observer.disconnect();
  }, []);

  // Автоматическое изменение размера textarea
  const adjustTextareaHeight = useCallback(() => {
    if (textareaRef.current) {
      textareaRef.current.style.height = 'auto';
      textareaRef.current.style.height = `${textareaRef.current.scrollHeight}px`;
    }
  }, []);

  useEffect(() => {
    adjustTextareaHeight();
  }, [prompt, adjustTextareaHeight]);

  // Популярные жанры с анимированными иконками
  const popularGenres = useMemo(() => [
    { name: "Поп", icon: "🎵", gradient: "from-pink-500 to-purple-500" },
    { name: "Рок", icon: "🎸", gradient: "from-red-500 to-orange-500" },
    { name: "Электроника", icon: "🎛️", gradient: "from-blue-500 to-cyan-500" },
    { name: "Джаз", icon: "🎺", gradient: "from-yellow-500 to-amber-500" },
    { name: "Хип-хоп", icon: "🎤", gradient: "from-purple-500 to-indigo-500" },
    { name: "Классика", icon: "🎼", gradient: "from-emerald-500 to-teal-500" },
  ], []);

  // Настройки настроения
  const moodOptions = useMemo(() => [
    { value: "energetic", label: "Энергичное", icon: "⚡" },
    { value: "calm", label: "Спокойное", icon: "🌙" },
    { value: "happy", label: "Радостное", icon: "☀️" },
    { value: "melancholic", label: "Меланхоличное", icon: "🌧️" },
    { value: "mysterious", label: "Загадочное", icon: "🌟" },
  ], []);

  // Настройки темпа
  const tempoOptions = useMemo(() => [
    { value: "slow", label: "Медленный", bpm: "60-80", icon: "🐌" },
    { value: "medium", label: "Средний", bpm: "80-120", icon: "🚶" },
    { value: "fast", label: "Быстрый", bpm: "120-140", icon: "🏃" },
    { value: "very-fast", label: "Очень быстрый", bpm: "140+", icon: "⚡" },
  ], []);

  // Мемоизируем функцию переключения тегов
  const toggleTag = useCallback((tag: string) => {
    setStyleTags(prev =>
      prev.includes(tag) 
        ? prev.filter(t => t !== tag)
        : [...prev, tag]
    );
    vibrate('light');
  }, [setStyleTags, vibrate]);

  const handleGenerateMusic = useCallback(async () => {
    vibrate('medium');
    
    try {
      toast({
        title: "Генерация началась",
        description: "Создаём вашу музыку с помощью AI...",
      });
      
      await generateMusic();
      
      toast({
        title: "Музыка создана!",
        description: "Ваш трек успешно сгенерирован и готов к прослушиванию.",
      });
      
      if (onTrackGenerated) {
        onTrackGenerated();
      }
    } catch (error) {
      toast({
        title: "Ошибка генерации",
        description: "Не удалось создать музыку. Попробуйте ещё раз.",
        variant: "destructive",
      });
    }
  }, [generateMusic, vibrate, toast, onTrackGenerated]);

  const handleImprovePrompt = useCallback(async () => {
    vibrate('light');
    
    try {
      toast({
        title: "Улучшение промпта",
        description: "AI анализирует и улучшает ваше описание...",
      });
      
      await improvePrompt();
      
      toast({
        title: "Промпт улучшен!",
        description: "Описание музыки было оптимизировано для лучшего результата.",
      });
    } catch (error) {
      toast({
        title: "Ошибка улучшения",
        description: "Не удалось улучшить промпт. Попробуйте ещё раз.",
        variant: "destructive",
      });
    }
  }, [improvePrompt, vibrate, toast]);

  return (
    <Card 
      ref={cardRef}
      variant="gradient" 
      className={`
        w-full max-w-full p-3 sm:p-6 lg:p-8 space-y-4 sm:space-y-6
        hover-lift transition-all duration-700 ease-out
        ${isVisible ? 'animate-fade-in opacity-100 translate-y-0' : 'opacity-0 translate-y-8'}
      `}
    >
      {/* Декоративный фон */}
      <div className="absolute inset-0 bg-gradient-to-br from-primary/5 via-transparent to-secondary/5 pointer-events-none rounded-lg" />
      <div className="absolute top-0 right-0 w-20 h-20 sm:w-32 sm:h-32 bg-gradient-to-bl from-primary/10 to-transparent rounded-full blur-3xl pointer-events-none" />
      
      <div className="relative z-10">
      <div className="space-y-2 sm:space-y-3">
        <div className="flex flex-col sm:flex-row items-start sm:items-center gap-2 sm:gap-3">
          <div className="p-2 sm:p-3 rounded-xl bg-gradient-primary shadow-glow animate-float shrink-0">
            <Music className="h-5 w-5 sm:h-6 sm:w-6 text-white" />
          </div>
          <div className="flex-1 min-w-0">
            <h3 className="text-xl sm:text-2xl lg:text-3xl font-bold text-gradient-primary animate-shimmer">
              Создайте свою музыку с AI
            </h3>
            <p className="text-muted-foreground/80 text-xs sm:text-sm">
              Профессиональная генерация музыки с вокалом и лирикой
            </p>
          </div>
        </div>
      </div>

      {/* Вкладки */}
      <Tabs defaultValue="simple" className="w-full">
        <TabsList className="grid w-full grid-cols-2 mb-4 sm:mb-6 bg-background/50 backdrop-blur-sm border border-primary/20 h-auto">
          <TabsTrigger 
            value="simple" 
            className="data-[state=active]:bg-primary/20 data-[state=active]:text-primary transition-all duration-300 text-xs sm:text-sm py-2.5 px-2 sm:px-4"
          >
            <Zap className="w-3 h-3 sm:w-4 sm:h-4 mr-1 sm:mr-2 shrink-0" />
            <span className="hidden xs:inline">Простой режим</span>
            <span className="xs:hidden truncate">Простой</span>
          </TabsTrigger>
          <TabsTrigger 
            value="advanced"
            className="data-[state=active]:bg-primary/20 data-[state=active]:text-primary transition-all duration-300 text-xs sm:text-sm py-2.5 px-2 sm:px-4"
          >
            <Settings2 className="w-3 h-3 sm:w-4 sm:h-4 mr-1 sm:mr-2 shrink-0" />
            <span className="hidden xs:inline">Расширенный</span>
            <span className="xs:hidden truncate">Расширенный</span>
          </TabsTrigger>
        </TabsList>

        <TabsContent value="simple" className="space-y-4 sm:space-y-6 animate-slide-up">
          {/* Основной промпт */}
          <div className="space-y-2 sm:space-y-3">
            <Label className="text-xs sm:text-sm font-medium flex items-center gap-2">
              <Music className="h-3 w-3 sm:h-4 sm:w-4 text-primary" />
              Опишите желаемую музыку
            </Label>
            <Textarea
              ref={textareaRef}
              placeholder="Пример: Энергичный электронный трек..."
              value={prompt}
              onChange={(e) => {
                setPrompt(e.target.value);
                adjustTextareaHeight();
              }}
              className="min-h-[80px] sm:min-h-[100px] resize-none bg-background/50 backdrop-blur-sm border-primary/20 focus-visible:ring-primary/50 focus-visible:border-primary/50 transition-all duration-300 hover:border-primary/30 text-sm"
              disabled={isGenerating || isImproving}
            />
          </div>

          {/* Популярные жанры */}
          <div className="space-y-2 sm:space-y-3">
            <Label className="text-xs sm:text-sm font-medium flex items-center gap-2">
              <Hash className="h-3 w-3 sm:h-4 sm:w-4 text-primary" />
              Популярные жанры
            </Label>
            <div className="flex flex-wrap gap-2">
              {popularGenres.map((genre) => (
                <Button
                  key={genre.name}
                  variant={styleTags.includes(genre.name) ? "default" : "outline"}
                  size="sm"
                  onClick={() => toggleTag(genre.name)}
                  disabled={isGenerating || isImproving}
                  className={`
                    h-auto p-2 flex-1 flex flex-col items-center gap-1 transition-all duration-300 group
<<<<<<< HEAD
                    basis-[calc(33.333%-0.5rem)] md:basis-[calc(16.666%-0.84rem)]
=======
                    basis-[calc(33.333%-0.5rem)] sm:basis-[calc(16.666%-0.84rem)]
>>>>>>> cb379aff
                    ${styleTags.includes(genre.name) 
                      ? `bg-gradient-to-r ${genre.gradient} text-white shadow-lg scale-105` 
                      : 'hover:scale-105 hover:border-primary/50 bg-background/50 backdrop-blur-sm'
                    }
                  `}
                >
                  <span className="text-base sm:text-lg group-hover:animate-bounce">{genre.icon}</span>
                  <span className="text-xs font-medium w-full text-center truncate">{genre.name}</span>
                </Button>
              ))}
            </div>
          </div>

          {/* Настроение и темп */}
          <div className="grid grid-cols-1 sm:grid-cols-2 gap-3 sm:gap-4">
            <div className="space-y-2 sm:space-y-3">
              <Label className="text-xs sm:text-sm font-medium flex items-center gap-2">
                <Volume2 className="h-3 w-3 sm:h-4 sm:w-4 text-primary" />
                Настроение
              </Label>
              <Select value={mood} onValueChange={setMood} disabled={isGenerating}>
                <SelectTrigger className="bg-background/50 backdrop-blur-sm border-primary/20 focus:ring-primary/50 focus:border-primary/50 transition-all duration-300 hover:border-primary/30 h-9 sm:h-10 text-sm">
                  <SelectValue placeholder="Выберите" />
                </SelectTrigger>
                <SelectContent className="bg-background/95 backdrop-blur-sm border-primary/20">
                  {moodOptions.map((option) => (
                    <SelectItem 
                      key={option.value} 
                      value={option.value} 
                      className="hover:bg-primary/10 transition-colors duration-200 text-sm"
                    >
                      <div className="flex items-center gap-2">
                        <span className="text-base">{option.icon}</span>
                        <span className="truncate">{option.label}</span>
                      </div>
                    </SelectItem>
                  ))}
                </SelectContent>
              </Select>
            </div>

            <div className="space-y-2 sm:space-y-3">
              <Label className="text-xs sm:text-sm font-medium flex items-center gap-2">
                <Clock className="h-3 w-3 sm:h-4 sm:w-4 text-primary" />
                Темп
              </Label>
              <Select value={tempo} onValueChange={setTempo} disabled={isGenerating}>
                <SelectTrigger className="bg-background/50 backdrop-blur-sm border-primary/20 focus:ring-primary/50 focus:border-primary/50 transition-all duration-300 hover:border-primary/30 h-9 sm:h-10 text-sm">
                  <SelectValue placeholder="Выберите" />
                </SelectTrigger>
                <SelectContent className="bg-background/95 backdrop-blur-sm border-primary/20">
                  {tempoOptions.map((option) => (
                    <SelectItem 
                      key={option.value} 
                      value={option.value} 
                      className="hover:bg-primary/10 transition-colors duration-200 text-sm"
                    >
                      <div className="flex items-center justify-between w-full gap-2">
                        <div className="flex items-center gap-2 flex-1 min-w-0">
                          <span className="text-base">{option.icon}</span>
                          <span className="truncate">{option.label}</span>
                        </div>
                        <span className="text-xs text-muted-foreground shrink-0">{option.bpm}</span>
                      </div>
                    </SelectItem>
                  ))}
                </SelectContent>
              </Select>
            </div>
          </div>

          {/* Переключатель вокала */}
          <div className="flex items-center justify-between p-3 sm:p-4 rounded-xl border border-primary/20 bg-gradient-to-r from-background/50 to-background/30 backdrop-blur-sm hover:border-primary/40 transition-all duration-300 group">
            <div className="flex items-center gap-2 sm:gap-3 flex-1 min-w-0">
              <div className="p-1.5 sm:p-2 rounded-lg bg-primary/10 group-hover:bg-primary/20 transition-colors duration-300 shrink-0">
                <Mic className="h-4 w-4 sm:h-5 sm:w-5 text-primary group-hover:scale-110 transition-transform duration-300" />
              </div>
              <div className="flex-1 min-w-0">
                <Label htmlFor="vocals-switch" className="text-xs sm:text-sm font-medium cursor-pointer">
                  Добавить вокал
                </Label>
                <p className="text-xs text-muted-foreground/70">
                  AI создаст вокал и лирику
                </p>
              </div>
            </div>
            <Switch
              id="vocals-switch"
              checked={hasVocals}
              onCheckedChange={(checked) => {
                setHasVocals(checked);
                vibrate('light');
              }}
              disabled={isGenerating || isImproving}
              className="data-[state=checked]:bg-primary transition-all duration-300 shrink-0"
            />
          </div>

          {/* Кнопки действий */}
          <div className="flex flex-col sm:flex-row gap-2 sm:gap-3">
            <Button
              variant="glass"
              onClick={handleImprovePrompt}
              disabled={isImproving || isGenerating || !prompt.trim()}
              className="flex-1 h-10 sm:h-12 group hover:scale-105 transition-all duration-300 text-xs sm:text-sm"
            >
              <Wand2 className="mr-1.5 sm:mr-2 h-4 w-4 sm:h-5 sm:w-5 group-hover:animate-spin transition-transform duration-500" />
              {isImproving ? (
                <div className="flex items-center gap-1.5 sm:gap-2">
                  <div className="w-3 h-3 sm:w-4 sm:h-4 border-2 border-current border-t-transparent rounded-full animate-spin" />
                  <span className="hidden xs:inline">Улучшение...</span>
                  <span className="xs:hidden">...</span>
                </div>
              ) : (
                <span className="truncate">Улучшить с AI</span>
              )}
            </Button>

            <Button
              variant="hero"
              onClick={handleGenerateMusic}
              disabled={isGenerating || isImproving || !prompt.trim()}
              className="flex-1 h-10 sm:h-12 text-xs sm:text-base shadow-glow hover:scale-105 transition-all duration-300 relative overflow-hidden"
            >
              <div className="absolute inset-0 bg-gradient-to-r from-transparent via-white/20 to-transparent -translate-x-full group-hover:translate-x-full transition-transform duration-1000" />
              <Sparkles className="mr-1.5 sm:mr-2 h-4 w-4 sm:h-5 sm:w-5 animate-pulse" />
              {isGenerating ? (
                <div className="flex items-center gap-1.5 sm:gap-2">
                  <div className="w-3 h-3 sm:w-4 sm:h-4 border-2 border-current border-t-transparent rounded-full animate-spin" />
                  <span className="hidden xs:inline">Генерация...</span>
                  <span className="xs:hidden">...</span>
                </div>
              ) : (
                <span className="truncate">Сгенерировать музыку</span>
              )}
            </Button>
          </div>
        </TabsContent>

            <TabsContent value="advanced" className="space-y-6 animate-slide-up">
              <div className="grid grid-cols-1 lg:grid-cols-2 gap-6">
                {/* Левая колонка */}
                <div className="space-y-4">
                  <div className="space-y-3">
                    <Label className="text-sm font-medium flex items-center gap-2">
                      <Music className="h-4 w-4 text-primary" />
                      Описание музыки
                    </Label>
                    <Textarea
                      ref={textareaRef}
                      placeholder="Опишите желаемый стиль, инструменты, настроение..."
                      value={prompt}
                      onChange={(e) => {
                        setPrompt(e.target.value);
                        adjustTextareaHeight();
                      }}
                      className="min-h-[120px] resize-none bg-background/50 backdrop-blur-sm border-primary/20 focus-visible:ring-primary/50 focus-visible:border-primary/50 transition-all duration-300 hover:border-primary/30"
                      disabled={isGenerating || isImproving}
                    />
                  </div>

                  <div className="space-y-3">
                    <Label className="text-sm font-medium flex items-center gap-2">
                      <Settings2 className="h-4 w-4 text-primary" />
                      Провайдер AI
                    </Label>
                    <Select value={provider} onValueChange={(v) => setProvider(v as "replicate" | "suno")} disabled={isGenerating}>
                      <SelectTrigger className="bg-background/50 backdrop-blur-sm border-primary/20 focus:ring-primary/50 focus:border-primary/50 transition-all duration-300 hover:border-primary/30">
                        <SelectValue />
                      </SelectTrigger>
                      <SelectContent className="bg-background/95 backdrop-blur-sm border-primary/20">
                        <SelectItem value="suno" className="hover:bg-primary/10 transition-colors duration-200">
                          <div className="flex items-center gap-2">
                            <div className="w-2 h-2 rounded-full bg-green-500 animate-pulse"></div>
                            Suno AI (Рекомендуется)
                          </div>
                        </SelectItem>
                        <SelectItem value="musicgen" className="hover:bg-primary/10 transition-colors duration-200">
                          <div className="flex items-center gap-2">
                            <div className="w-2 h-2 rounded-full bg-blue-500"></div>
                            MusicGen
                          </div>
                        </SelectItem>
                      </SelectContent>
                    </Select>
                  </div>

                  <div className="space-y-3">
                    <Label className="text-sm font-medium flex items-center gap-2">
                      <Hash className="h-4 w-4 text-primary" />
                      Жанры и стили
                    </Label>
                    <Input
                      placeholder="рок, электроника, джаз..."
                      value={styleTags.join(', ')}
                      onChange={(e) => setStyleTags(e.target.value.split(',').map(s => s.trim()).filter(Boolean))}
                      className="bg-background/50 backdrop-blur-sm border-primary/20 focus-visible:ring-primary/50 focus-visible:border-primary/50 transition-all duration-300 hover:border-primary/30"
                      disabled={isGenerating || isImproving}
                    />
                  </div>

                  {/* Настроение и темп для расширенного режима */}
                  <div className="grid grid-cols-1 sm:grid-cols-2 gap-4">
                    <div className="space-y-3">
                      <Label className="text-sm font-medium flex items-center gap-2">
                        <Volume2 className="h-4 w-4 text-primary" />
                        Настроение
                      </Label>
                      <Select value={mood} onValueChange={setMood} disabled={isGenerating}>
                        <SelectTrigger className="bg-background/50 backdrop-blur-sm border-primary/20 focus:ring-primary/50 focus:border-primary/50 transition-all duration-300 hover:border-primary/30">
                          <SelectValue placeholder="Выберите настроение" />
                        </SelectTrigger>
                        <SelectContent className="bg-background/95 backdrop-blur-sm border-primary/20">
                          {moodOptions.map((option) => (
                            <SelectItem 
                              key={option.value} 
                              value={option.value} 
                              className="hover:bg-primary/10 transition-colors duration-200"
                            >
                              <div className="flex items-center gap-2">
                                <span>{option.icon}</span>
                                {option.label}
                              </div>
                            </SelectItem>
                          ))}
                        </SelectContent>
                      </Select>
                    </div>

                    <div className="space-y-3">
                      <Label className="text-sm font-medium flex items-center gap-2">
                        <Clock className="h-4 w-4 text-primary" />
                        Темп
                      </Label>
                      <Select value={tempo} onValueChange={setTempo} disabled={isGenerating}>
                        <SelectTrigger className="bg-background/50 backdrop-blur-sm border-primary/20 focus:ring-primary/50 focus:border-primary/50 transition-all duration-300 hover:border-primary/30">
                          <SelectValue placeholder="Выберите темп" />
                        </SelectTrigger>
                        <SelectContent className="bg-background/95 backdrop-blur-sm border-primary/20">
                          {tempoOptions.map((option) => (
                            <SelectItem 
                              key={option.value} 
                              value={option.value} 
                              className="hover:bg-primary/10 transition-colors duration-200"
                            >
                              <div className="flex items-center justify-between w-full">
                                <div className="flex items-center gap-2">
                                  <span>{option.icon}</span>
                                  {option.label}
                                </div>
                                <span className="text-xs text-muted-foreground">{option.bpm}</span>
                              </div>
                            </SelectItem>
                          ))}
                        </SelectContent>
                      </Select>
                    </div>
                  </div>
                </div>

                {/* Правая колонка */}
                <div className="space-y-4">
                  <div className="flex items-center justify-between p-4 rounded-xl border border-primary/20 bg-gradient-to-r from-background/50 to-background/30 backdrop-blur-sm hover:border-primary/40 transition-all duration-300 group">
                    <div className="flex items-center gap-3">
                      <div className="p-2 rounded-lg bg-primary/10 group-hover:bg-primary/20 transition-colors duration-300">
                        <Mic className="h-5 w-5 text-primary group-hover:scale-110 transition-transform duration-300" />
                      </div>
                      <div>
                        <Label htmlFor="advanced-vocals" className="text-sm font-medium cursor-pointer">
                          Расширенный вокал
                        </Label>
                        <p className="text-xs text-muted-foreground/70">
                          Настройка лирики и вокального стиля
                        </p>
                      </div>
                    </div>
                    <Switch
                      id="advanced-vocals"
                      checked={hasVocals}
                      onCheckedChange={(checked) => {
                        setHasVocals(checked);
                        vibrate('light');
                      }}
                      disabled={isGenerating || isImproving}
                      className="data-[state=checked]:bg-primary transition-all duration-300"
                    />
                  </div>

                  {hasVocals && (
                    <div className="space-y-4 animate-fade-in">
                      <div className="p-4 rounded-xl border border-primary/20 bg-gradient-to-br from-background/50 to-background/30 backdrop-blur-sm">
                        <Label className="text-sm font-medium mb-3 flex items-center gap-2">
                          <FileText className="h-4 w-4 text-primary" />
                          Лирика
                        </Label>
                        <LyricsEditor
                          lyrics={lyrics}
                          onLyricsChange={(newLyrics) => setLyrics(newLyrics)}
                        />
                      </div>
                    </div>
                  )}

                  <div className="flex flex-col gap-3">
                    <Button
                      variant="glass"
                      onClick={handleImprovePrompt}
                      disabled={isImproving || isGenerating || !prompt.trim()}
                      className="h-12 group hover:scale-105 transition-all duration-300"
                    >
                      <Wand2 className="mr-2 h-5 w-5 group-hover:animate-spin transition-transform duration-500" />
                      {isImproving ? (
                        <div className="flex items-center gap-2">
                          <div className="w-4 h-4 border-2 border-current border-t-transparent rounded-full animate-spin" />
                          Улучшение...
                        </div>
                      ) : (
                        "Улучшить с AI"
                      )}
                    </Button>

                    <Button
                      variant="hero"
                      onClick={handleGenerateMusic}
                      disabled={isGenerating || isImproving || !prompt.trim()}
                      className="h-12 text-base shadow-glow hover:scale-105 transition-all duration-300 relative overflow-hidden group"
                    >
                      <div className="absolute inset-0 bg-gradient-to-r from-transparent via-white/20 to-transparent -translate-x-full group-hover:translate-x-full transition-transform duration-1000" />
                      <Sparkles className="mr-2 h-5 w-5 animate-pulse" />
                      {isGenerating ? (
                        <div className="flex items-center gap-2">
                          <div className="w-4 h-4 border-2 border-current border-t-transparent rounded-full animate-spin" />
                          Генерация...
                        </div>
                      ) : (
                        "Создать музыку"
                      )}
                    </Button>
                  </div>
                </div>
              </div>
            </TabsContent>
      </Tabs>
      </div>
    </Card>
  );
};

// Экспортируем мемоизированный компонент с Error Boundary
export const MusicGenerator = withErrorBoundary(
  memo(MusicGeneratorComponent),
  {
    fallback: (
      <Card className="p-6">
        <div className="text-center">
          <Music className="mx-auto h-12 w-12 text-muted-foreground mb-4" />
          <h3 className="text-lg font-semibold mb-2">Ошибка генератора музыки</h3>
          <p className="text-muted-foreground">
            Произошла ошибка при загрузке генератора. Попробуйте обновить страницу.
          </p>
        </div>
      </Card>
    )
  }
);

export default MusicGenerator;<|MERGE_RESOLUTION|>--- conflicted
+++ resolved
@@ -253,11 +253,7 @@
                   disabled={isGenerating || isImproving}
                   className={`
                     h-auto p-2 flex-1 flex flex-col items-center gap-1 transition-all duration-300 group
-<<<<<<< HEAD
                     basis-[calc(33.333%-0.5rem)] md:basis-[calc(16.666%-0.84rem)]
-=======
-                    basis-[calc(33.333%-0.5rem)] sm:basis-[calc(16.666%-0.84rem)]
->>>>>>> cb379aff
                     ${styleTags.includes(genre.name) 
                       ? `bg-gradient-to-r ${genre.gradient} text-white shadow-lg scale-105` 
                       : 'hover:scale-105 hover:border-primary/50 bg-background/50 backdrop-blur-sm'
