--- conflicted
+++ resolved
@@ -28,7 +28,6 @@
   'reggae', 'rock', 'sad', 'trap', 'upbeat'
 ];
 
-<<<<<<< HEAD
 // Model versions
 const modelVersions = [
   { value: 'chirp-v3-5', label: 'Suno v5 (chirp-v3-5)' },
@@ -42,8 +41,6 @@
 // Musical keys
 const musicalKeys = ['C major', 'C minor', 'D major', 'D minor', 'E major', 'E minor', 'F major', 'F minor', 'G major', 'G minor', 'A major', 'A minor', 'B major', 'B minor'];
 
-=======
->>>>>>> 7ab817f6
 const MusicGeneratorComponent = ({ onTrackGenerated }: MusicGeneratorProps) => {
   const {
     generateMusic,
@@ -56,7 +53,6 @@
   const { vibrate } = useHapticFeedback();
   const scrollRef = useRef<HTMLDivElement>(null);
 
-<<<<<<< HEAD
   // Mode & UI State
   const [generationMode, setGenerationMode] = useState<'simple' | 'custom'>('simple');
   const [selectedModel, setSelectedModel] = useState('chirp-v3-5');
@@ -67,11 +63,6 @@
   const [isInstrumental, setIsInstrumental] = useState(false);
   
   // Custom Mode State
-=======
-  // Unified State for Generation
-  const [prompt, setPrompt] = useState('');
-  const [styleTags, setStyleTags] = useState<string[]>([]);
->>>>>>> 7ab817f6
   const [lyrics, setLyrics] = useState('');
   const [isInstrumental, setIsInstrumental] = useState(false);
   
@@ -89,13 +80,9 @@
   
   // Enhance prompt with AI
   const handleEnhancePrompt = useCallback(async () => {
-<<<<<<< HEAD
     const currentPrompt = generationMode === 'simple' ? songDescription : lyrics;
     
     if (!currentPrompt.trim()) {
-=======
-    if (!prompt.trim()) {
->>>>>>> 7ab817f6
       toast({
         title: "❌ Ошибка",
         description: "Введите описание для улучшения",
@@ -114,11 +101,7 @@
       const improved = await hookImprovePrompt(currentPrompt);
 
       if (improved) {
-<<<<<<< HEAD
         if (generationMode === 'simple') {
-=======
-        if (mode === 'simple') {
->>>>>>> 7ab817f6
           setSongDescription(improved);
         } else {
           setLyrics(improved);
@@ -139,7 +122,6 @@
     } finally {
       setIsImproving(false);
     }
-<<<<<<< HEAD
   }, [generationMode, songDescription, lyrics, setHookPrompt, hookImprovePrompt, vibrate, toast]);
 
   // Validation
@@ -156,21 +138,9 @@
       if (!songDescription.trim() && customStyles.length === 0 && !lyrics.trim()) {
         return { valid: false, error: 'Заполните хотя бы одно поле' };
       }
-=======
-  }, [mode, songDescription, lyrics, setHookPrompt, hookImprovePrompt, vibrate, toast]);
-
-  // Validation
-  const validateForm = useCallback(() => {
-    if (!prompt.trim() && styleTags.length === 0) {
-      return { valid: false, error: 'Введите описание или выберите стиль музыки' };
->>>>>>> 7ab817f6
     }
     return { valid: true };
-<<<<<<< HEAD
   }, [generationMode, songDescription, selectedInspirations, isInstrumental, lyrics, customStyles]);
-=======
-  }, [prompt, styleTags]);
->>>>>>> 7ab817f6
 
   // Generate music
   const handleGenerate = useCallback(async () => {
@@ -207,28 +177,11 @@
         }
       }
 
-<<<<<<< HEAD
       const shouldIncludeVocals = generationMode === 'simple' ? !isInstrumental : hasVocals;
-=======
-      const shouldIncludeVocals = mode === 'simple' ? !isInstrumental : hasVocals;
->>>>>>> 7ab817f6
       const sanitizedLyrics = lyrics.trim();
 
       // Keep hook state in sync for other consumers
       setHookPrompt(finalPrompt);
-<<<<<<< HEAD
-=======
-
-      // Call generate with explicit parameters to avoid stale state
-      await generateMusic({
-        prompt: finalPrompt,
-        title: songTitle.trim() || undefined,
-        lyrics: shouldIncludeVocals && sanitizedLyrics ? sanitizedLyrics : undefined,
-        hasVocals: shouldIncludeVocals,
-        styleTags: tags,
-        customMode: mode === 'custom'
-      });
->>>>>>> 7ab817f6
 
       // Call generate with explicit parameters to avoid stale state
       const started = await generateMusic({
@@ -269,16 +222,10 @@
       });
     }
   }, [
-<<<<<<< HEAD
     generationMode, songDescription, selectedInspirations, customStyles, isInstrumental,
     hasVocals, lyrics, tempo, musicalKey, vocalType, songTitle, selectedModel,
     setHookPrompt, generateMusic, vibrate, validateForm, toast, onTrackGenerated,
     setIsLyricsDialogOpen
-=======
-    mode, songDescription, selectedInspirations, customStyles, isInstrumental,
-    hasVocals, lyrics, tempo, musicalKey, vocalType, songTitle, setHookPrompt,
-    generateMusic, vibrate, validateForm, toast, onTrackGenerated
->>>>>>> 7ab817f6
   ]);
 
   // Keyboard shortcuts
@@ -299,7 +246,6 @@
       <Card className="h-full border-border/40 bg-background/95 backdrop-blur-sm shadow-lg flex flex-col">
         {/* Header */}
         <div className="p-4 border-b border-border/40 bg-muted/20">
-<<<<<<< HEAD
           <div className="flex items-center justify-between gap-4">
             <div className="flex items-center gap-3">
               <Badge variant="secondary" className="text-xs px-2 py-1">
@@ -362,48 +308,6 @@
                     disabled={isGenerating}
                   />
                 </div>
-=======
-          <h3 className="font-semibold text-lg flex items-center gap-2">
-            <Music className="h-5 w-5" />
-            Создайте свою музыку с AI
-          </h3>
-          <p className="text-sm text-muted-foreground mt-1">
-            Опишите желаемую музыку, и наш AI создаст уникальный трек.
-          </p>
-        </div>
-
-        <ScrollArea ref={scrollRef} className="flex-1">
-          <div className="p-4 space-y-6">
-            {/* Main Prompt */}
-            <div className="space-y-2">
-              <div className="flex items-center justify-between">
-                <Label htmlFor="main-prompt" className="text-base font-medium">Опишите вашу музыку</Label>
-                <Button
-                  variant="ghost"
-                  size="sm"
-                  onClick={handleEnhancePrompt}
-                  disabled={isImproving || !prompt}
-                  className="h-8 text-xs gap-1.5"
-                >
-                  {isImproving ? (
-                    <Loader2 className="h-4 w-4 animate-spin" />
-                  ) : (
-                    <Wand2 className="h-4 w-4" />
-                  )}
-                  Улучшить с AI
-                </Button>
-              </div>
-              <Textarea
-                id="main-prompt"
-                placeholder="Пример: Энергичный электронный трек в стиле 80-х, с мощной басовой линией и меланхоличной мелодией синтезатора..."
-                value={prompt}
-                onChange={(e) => setPrompt(e.target.value)}
-                className="min-h-[120px] resize-none bg-background/50 text-base"
-                disabled={isGenerating}
-                rows={5}
-              />
-            </div>
->>>>>>> 7ab817f6
 
             {/* Quick Styles */}
             <div className="space-y-3">
@@ -422,7 +326,6 @@
                   </Button>
                 ))}
               </div>
-<<<<<<< HEAD
             )}
 
             {/* Custom Mode */}
@@ -450,9 +353,6 @@
                       Upload audio reference (coming soon)
                     </div>
                   </TabsContent>
-=======
-            </div>
->>>>>>> 7ab817f6
 
             {/* Advanced Options Accordion */}
             <Accordion type="single" collapsible className="w-full">
