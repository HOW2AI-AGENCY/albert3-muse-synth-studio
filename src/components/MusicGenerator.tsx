import { memo, useState, useCallback, useEffect, useRef } from 'react';
import { Card } from '@/components/ui/card';
import { Button } from '@/components/ui/button';
import { Textarea } from '@/components/ui/textarea';
import { Input } from '@/components/ui/input';
import { Label } from '@/components/ui/label';
import { Badge } from '@/components/ui/badge';
import { Switch } from '@/components/ui/switch';
import { Tabs, TabsContent, TabsList, TabsTrigger } from '@/components/ui/tabs';
import { Select, SelectContent, SelectItem, SelectTrigger, SelectValue } from '@/components/ui/select';
import { Accordion, AccordionContent, AccordionItem, AccordionTrigger } from '@/components/ui/accordion';
import { Slider } from '@/components/ui/slider';
import { Dialog, DialogContent, DialogHeader, DialogTitle } from '@/components/ui/dialog';
import { ScrollArea } from '@/components/ui/scroll-area';
import { 
  Music, Loader2, Plus, Wand2, Maximize2,
  Music2, FileText, Settings2, Play
} from 'lucide-react';
import { useMusicGeneration } from '@/hooks/useMusicGeneration';
import { useHapticFeedback } from '@/hooks/useHapticFeedback';
import { useToast } from '@/hooks/use-toast';

interface MusicGeneratorProps {
  onTrackGenerated?: () => void;
}

// Inspiration chips для Simple Mode
const inspirationChips = [
  { value: 'reggae', label: 'reggae', emoji: '🎵' },
  { value: 'trap', label: 'trap', emoji: '🔥' },
  { value: 'primal', label: 'primal', emoji: '⚡' },
  { value: 'piano', label: 'piano', emoji: '🎹' },
  { value: 'afrol', label: 'afrol', emoji: '🌍' },
  { value: 'hip-hop', label: 'hip-hop', emoji: '🎤' },
  { value: 'R&B', label: 'R&B', emoji: '💫' },
  { value: 'upbeat', label: 'upbeat', emoji: '⬆️' },
  { value: 'male and female duet', label: 'male and female duet', emoji: '👥' },
  { value: 'меланхоличный', label: 'меланхоличный', emoji: '🌙' },
  { value: 'alterna', label: 'alterna', emoji: '🎸' },
  { value: 'electronic', label: 'electronic', emoji: '🤖' },
  { value: 'atmospheric', label: 'atmospheric', emoji: '🌫️' },
  { value: 'acoustic', label: 'acoustic', emoji: '🎻' },
];

// Model versions
const modelVersions = [
  { value: 'chirp-v3-5', label: 'Suno v5 (chirp-v3-5)' },
  { value: 'chirp-v3-0', label: 'Suno v4.5 (chirp-v3-0)' },
  { value: 'chirp-v2-5', label: 'Suno v4 (chirp-v2-5)' },
];

// Vocal options
const vocalTypes = ['Lead Vocal', 'Backing Vocals', 'Duet', 'Choir', 'Rap Verse', 'Spoken Word'];

// Musical keys
const musicalKeys = ['C major', 'C minor', 'D major', 'D minor', 'E major', 'E minor', 'F major', 'F minor', 'G major', 'G minor', 'A major', 'A minor', 'B major', 'B minor'];

const MusicGeneratorComponent = ({ onTrackGenerated }: MusicGeneratorProps) => {
  const {
    generateMusic,
    isGenerating,
    isImproving,
    improvePrompt: hookImprovePrompt
  } = useMusicGeneration();
  
  const { toast } = useToast();
  const { vibrate } = useHapticFeedback();
  const scrollRef = useRef<HTMLDivElement>(null);

  // Mode & UI State
  const [generationMode, setGenerationMode] = useState<'simple' | 'custom'>('simple');
  const [selectedModel, setSelectedModel] = useState('chirp-v3-5');
  
  // Simple Mode State
  const [songDescription, setSongDescription] = useState('');
  const [selectedInspirations, setSelectedInspirations] = useState<string[]>([]);
  const [isInstrumental, setIsInstrumental] = useState(false);
  
  // Custom Mode State
  const [lyrics, setLyrics] = useState('');
  const [customStyles, setCustomStyles] = useState<string[]>([]);
  const [songTitle, setSongTitle] = useState('');
  
  // Advanced Options
  const [tempo, setTempo] = useState([120]);
  const [musicalKey, setMusicalKey] = useState('');
  const [hasVocals, setHasVocals] = useState(true);
  const [vocalType, setVocalType] = useState('');
  
  // UI State
  const [isLyricsDialogOpen, setIsLyricsDialogOpen] = useState(false);

  const lyricLineCount = lyrics
    ? lyrics.split(/\r?\n/).filter((line) => line.trim().length > 0).length
    : 0;
  const lyricCharCount = lyrics.length;

  // Toggle inspiration chips
  const toggleInspiration = useCallback((chip: string) => {
    vibrate('light');
    setSelectedInspirations(prev => 
      prev.includes(chip) ? prev.filter(t => t !== chip) : [...prev, chip]
    );
  }, [vibrate]);
  
  // Toggle custom styles
  const toggleCustomStyle = useCallback((style: string) => {
    vibrate('light');
    setCustomStyles(prev => 
      prev.includes(style) ? prev.filter(s => s !== style) : [...prev, style]
    );
  }, [vibrate]);

  // Enhance prompt with AI
  const handleEnhancePrompt = useCallback(async () => {
    const currentPrompt = generationMode === 'simple' ? songDescription : lyrics;
    
    if (!currentPrompt.trim()) {
      toast({
        title: "❌ Ошибка",
        description: "Введите описание или текст для улучшения",
        variant: "destructive"
      });
      return;
    }

    vibrate('medium');

    const improved = await hookImprovePrompt(currentPrompt);

    if (!improved) {
      return;
    }

    if (generationMode === 'simple') {
      setSongDescription(improved);
    } else {
      setLyrics(improved);
    }
  }, [generationMode, songDescription, lyrics, hookImprovePrompt, vibrate, toast]);

  // Validation
  const validateForm = useCallback(() => {
    if (generationMode === 'simple') {
      if (!songDescription.trim() && selectedInspirations.length === 0) {
        return { valid: false, error: 'Введите описание или выберите вдохновение' };
      }
      
      if (!isInstrumental && !lyrics.trim()) {
        return { valid: true, warning: 'Вокал включён, но текстов нет. Продолжить?' };
      }
    } else {
      if (!songDescription.trim() && customStyles.length === 0 && !lyrics.trim()) {
        return { valid: false, error: 'Заполните хотя бы одно поле' };
      }
    }
    
    return { valid: true };
  }, [generationMode, songDescription, selectedInspirations, isInstrumental, lyrics, customStyles]);

  // Generate music
  const handleGenerate = useCallback(async () => {
    const validation = validateForm();
    
    if (!validation.valid) {
      toast({
        title: "❌ Ошибка валидации",
        description: validation.error,
        variant: "destructive"
      });
      return;
    }
    
    if (validation.warning) {
      const confirm = window.confirm(validation.warning);
      if (!confirm) return;
    }

    vibrate('heavy');

    try {
      let finalPrompt = songDescription.trim();
      const tags = generationMode === 'simple' ? selectedInspirations : customStyles;

      if (tags.length > 0) {
        const prefix = finalPrompt.length > 0 ? `${finalPrompt}\n\n` : '';
        finalPrompt = `${prefix}Styles: ${tags.join(', ')}`;
      }

      if (generationMode === 'custom') {
        const options: string[] = [];
        if (tempo[0] !== 120) options.push(`Tempo: ${tempo[0]} BPM`);
        if (musicalKey) options.push(`Key: ${musicalKey}`);
        if (vocalType) options.push(`Vocal: ${vocalType}`);
        
        if (options.length > 0) {
          finalPrompt = `${finalPrompt}\n\n${options.join(', ')}`;
        }
      }

      const shouldIncludeVocals = generationMode === 'simple' ? !isInstrumental : hasVocals;
      const sanitizedLyrics = lyrics.trim();

      // Call generate with explicit parameters to avoid stale state
      const started = await generateMusic({
        prompt: finalPrompt,
        title: songTitle.trim() || undefined,
        lyrics: shouldIncludeVocals && sanitizedLyrics ? sanitizedLyrics : undefined,
        hasVocals: shouldIncludeVocals,
        styleTags: tags,
        customMode: generationMode === 'custom',
        modelVersion: selectedModel,
      });

      if (!started) {
        return;
      }

      setSongDescription('');
      setSelectedInspirations([]);
      setCustomStyles([]);
      setLyrics('');
      setSongTitle('');
      setTempo([120]);
      setMusicalKey('');
      setHasVocals(true);
      setVocalType('');
      setIsInstrumental(false);
      setIsLyricsDialogOpen(false);

      if (onTrackGenerated) {
        onTrackGenerated();
      }
    } catch (error) {
      console.error('Error generating music:', error);
      toast({
        title: "❌ Ошибка",
        description: "Не удалось начать генерацию",
        variant: "destructive"
      });
    }
  }, [
    generationMode, songDescription, selectedInspirations, customStyles, isInstrumental,
    hasVocals, lyrics, tempo, musicalKey, vocalType, songTitle, selectedModel,
    generateMusic, vibrate, validateForm, toast, onTrackGenerated,
    setIsLyricsDialogOpen
  ]);

  // Keyboard shortcuts
  useEffect(() => {
    const handleKeyDown = (e: KeyboardEvent) => {
      if ((e.metaKey || e.ctrlKey) && e.key === 'Enter') {
        e.preventDefault();
        handleGenerate();
      }
      if ((e.metaKey || e.ctrlKey) && e.key === 'e') {
        e.preventDefault();
        setIsLyricsDialogOpen(true);
      }
    };

    window.addEventListener('keydown', handleKeyDown);
    return () => window.removeEventListener('keydown', handleKeyDown);
  }, [handleGenerate]);

  return (
    <div className="h-full w-full">
      <Card className="h-full border-border/40 bg-background/95 backdrop-blur-sm shadow-lg">
        {/* Header */}
        <div className="p-4 border-b border-border/40 bg-muted/20">
          <div className="flex items-center justify-between gap-4">
            <div className="flex items-center gap-3">
              <Badge variant="secondary" className="text-xs px-2 py-1">
                <Music className="h-3 w-3 mr-1" />
                10k Credits
              </Badge>
            </div>
            
            <div className="flex items-center gap-2">
              <Tabs
                value={generationMode}
                onValueChange={(v) => setGenerationMode(v as 'simple' | 'custom')}
                className="w-auto"
              >
                <TabsList className="h-9 p-1 bg-background/50">
                  <TabsTrigger value="simple" className="text-xs px-3">Simple</TabsTrigger>
                  <TabsTrigger value="custom" className="text-xs px-3">Custom</TabsTrigger>
                </TabsList>
              </Tabs>

              <Select value={selectedModel} onValueChange={setSelectedModel}>
                <SelectTrigger className="h-9 w-[80px] text-xs bg-background/50">
                  <SelectValue />
                </SelectTrigger>
                <SelectContent>
                  {modelVersions.map(m => (
                    <SelectItem key={m.value} value={m.value}>{m.label}</SelectItem>
                  ))}
                </SelectContent>
              </Select>
            </div>
          </div>
        </div>

        <ScrollArea ref={scrollRef} className="h-[calc(100%-80px)]">
          <div className="p-4 space-y-4">
            {/* Simple Mode */}
            {generationMode === 'simple' && (
              <div className="space-y-4 animate-fade-in">
                {/* Song Description */}
                <div className="space-y-2">
                  <div className="flex items-center justify-between">
                    <Label className="text-sm font-medium">Song Description</Label>
                    <Button
                      variant="ghost"
                      size="sm"
                      onClick={handleEnhancePrompt}
                      disabled={isImproving || !songDescription}
                      className="h-7 text-xs gap-1"
                    >
                      {isImproving ? (
                        <Loader2 className="h-3 w-3 animate-spin" />
                      ) : (
                        <Wand2 className="h-3 w-3" />
                      )}
                      Enhance
                    </Button>
                  </div>
                  <Textarea
                    placeholder="Hip-hop, R&B, upbeat"
                    value={songDescription}
                    onChange={(e) => setSongDescription(e.target.value)}
                    className="min-h-[80px] resize-none bg-background/50 text-sm"
                    disabled={isGenerating}
                  />
                </div>

                {/* Quick Actions */}
                <div className="flex flex-wrap items-center gap-2">
                  <Button
                    variant="outline"
                    size="sm"
                    className="h-8 text-xs gap-1"
<<<<<<< HEAD
                  >
                    <Plus className="h-3 w-3" />
                    Audio
                  </Button>
                  <Button
                    variant="outline"
                    size="sm"
                    className="h-8 text-xs gap-1"
                    onClick={() => setIsLyricsDialogOpen(true)}
                  >
                    <Plus className="h-3 w-3" />
                    Lyrics
                  </Button>
=======
                  >
                    <Plus className="h-3 w-3" />
                    Audio
                  </Button>
                  <Button
                    variant="outline"
                    size="sm"
                    className="h-8 text-xs gap-1"
                    onClick={() => setIsLyricsDialogOpen(true)}
                  >
                    <Plus className="h-3 w-3" />
                    Lyrics
                  </Button>
>>>>>>> e307c16c
                  
                  <div className="flex-1" />
                  
                  <Button
                    variant={isInstrumental ? "default" : "outline"}
                    size="sm"
                    className="h-8 text-xs gap-1"
                    onClick={() => setIsInstrumental(!isInstrumental)}
                  >
                    {isInstrumental && <Music className="h-3 w-3" />}
                    Instrumental
                  </Button>
                </div>

                {/* Inspiration */}
                <div className="space-y-2">
                  <Label className="text-sm font-medium">Inspiration</Label>
                  <ScrollArea className="w-full">
                    <div className="flex gap-2 pb-2">
                      {inspirationChips.map((chip) => (
                        <Button
                          key={chip.value}
                          variant={selectedInspirations.includes(chip.value) ? "default" : "outline"}
                          size="sm"
                          onClick={() => toggleInspiration(chip.value)}
                          className="h-8 text-xs gap-1.5 whitespace-nowrap shrink-0"
                        >
                          <Plus className="h-3 w-3" />
                          {chip.label}
                        </Button>
                      ))}
                    </div>
                  </ScrollArea>
                </div>
              </div>
            )}

            {/* Custom Mode */}
            {generationMode === 'custom' && (
              <div className="space-y-4 animate-fade-in">
                {/* Tabs: Audio / Persona / Inspo */}
                <Tabs defaultValue="lyrics" className="w-full">
                  <TabsList className="grid w-full grid-cols-3 h-9 p-1">
                    <TabsTrigger value="audio" className="text-xs">
                      <Plus className="h-3 w-3 mr-1" />
                      Audio
                    </TabsTrigger>
                    <TabsTrigger value="persona" className="text-xs">
                      <Plus className="h-3 w-3 mr-1" />
                      Persona
                    </TabsTrigger>
                    <TabsTrigger value="lyrics" className="text-xs">
                      <Plus className="h-3 w-3 mr-1" />
                      Inspo
                    </TabsTrigger>
                  </TabsList>

                  <TabsContent value="audio" className="mt-4">
                    <div className="text-sm text-muted-foreground text-center py-8">
                      Upload audio reference (coming soon)
                    </div>
                  </TabsContent>

                  <TabsContent value="persona" className="mt-4">
                    <div className="text-sm text-muted-foreground text-center py-8">
                      Select vocal persona (coming soon)
                    </div>
                  </TabsContent>

                  <TabsContent value="lyrics" className="mt-4 space-y-4">
                    {/* Song Description для Custom */}
                    <div className="space-y-2">
                      <Label className="text-sm font-medium">Description</Label>
                      <Textarea
                        placeholder="Describe your track..."
                        value={songDescription}
                        onChange={(e) => setSongDescription(e.target.value)}
                        className="min-h-[60px] resize-none bg-background/50 text-sm"
                      />
                    </div>
                  </TabsContent>
                </Tabs>

                {/* Accordion Sections */}
                <Accordion type="multiple" defaultValue={["lyrics", "styles"]} className="space-y-2">
                  {/* Lyrics */}
                  <AccordionItem value="lyrics" className="border rounded-lg px-4 bg-muted/10">
                    <AccordionTrigger className="text-sm font-medium hover:no-underline py-3">
                      <div className="flex items-center gap-2">
                        <FileText className="h-4 w-4" />
                        Lyrics
                      </div>
                    </AccordionTrigger>
                    <AccordionContent className="pb-4 space-y-3">
                      <Textarea
                        placeholder="Write some lyrics (leave empty for instrumental)"
                        value={lyrics}
                        onChange={(e) => setLyrics(e.target.value)}
                        className="min-h-[100px] resize-none bg-background/50 text-sm"
                      />
                      <div className="flex gap-2">
                        <Button
                          variant="outline"
                          size="sm"
                          onClick={() => setIsLyricsDialogOpen(true)}
                          className="text-xs gap-1"
                        >
                          <Maximize2 className="h-3 w-3" />
                          Open Lyrics Editor
                        </Button>
                      </div>
                    </AccordionContent>
                  </AccordionItem>

                  {/* Styles */}
                  <AccordionItem value="styles" className="border rounded-lg px-4 bg-muted/10">
                    <AccordionTrigger className="text-sm font-medium hover:no-underline py-3">
                      <div className="flex items-center gap-2">
                        <Music2 className="h-4 w-4" />
                        Styles
                      </div>
                    </AccordionTrigger>
                    <AccordionContent className="pb-4">
                      <div className="space-y-3">
                        <div className="text-sm text-muted-foreground">
                          Hip-hop, R&B, upbeat
                        </div>
                        <ScrollArea className="w-full">
                          <div className="flex gap-2 pb-2">
                            {inspirationChips.slice(0, 8).map((chip) => (
                              <Button
                                key={chip.value}
                                variant={customStyles.includes(chip.value) ? "default" : "outline"}
                                size="sm"
                                onClick={() => toggleCustomStyle(chip.value)}
                                className="h-7 text-xs gap-1 whitespace-nowrap shrink-0"
                              >
                                <Plus className="h-3 w-3" />
                                {chip.label}
                              </Button>
                            ))}
                          </div>
                        </ScrollArea>
                      </div>
                    </AccordionContent>
                  </AccordionItem>

                  {/* Advanced Options */}
                  <AccordionItem value="advanced" className="border rounded-lg px-4 bg-muted/10">
                    <AccordionTrigger className="text-sm font-medium hover:no-underline py-3">
                      <div className="flex items-center gap-2">
                        <Settings2 className="h-4 w-4" />
                        Advanced Options
                      </div>
                    </AccordionTrigger>
                    <AccordionContent className="pb-4 space-y-4">
                      {/* Tempo */}
                      <div className="space-y-2">
                        <Label className="text-xs">Tempo (BPM): {tempo[0]}</Label>
                        <Slider
                          value={tempo}
                          onValueChange={setTempo}
                          min={60}
                          max={200}
                          step={1}
                          className="w-full"
                        />
                      </div>

                      {/* Key */}
                      <div className="space-y-2">
                        <Label className="text-xs">Key</Label>
                        <Select value={musicalKey} onValueChange={setMusicalKey}>
                          <SelectTrigger className="h-9 text-sm">
                            <SelectValue placeholder="Select key" />
                          </SelectTrigger>
                          <SelectContent>
                            {musicalKeys.map(k => (
                              <SelectItem key={k} value={k}>{k}</SelectItem>
                            ))}
                          </SelectContent>
                        </Select>
                      </div>

                      {/* Vocals */}
                      <div className="space-y-2">
                        <div className="flex items-center justify-between">
                          <Label className="text-xs">Vocals</Label>
                          <Switch checked={hasVocals} onCheckedChange={setHasVocals} />
                        </div>
                        
                        {hasVocals && (
                          <div className="space-y-3 pt-2">
                            <div className="space-y-2">
                              <Label className="text-xs">Vocal Type</Label>
                              <Select value={vocalType} onValueChange={setVocalType}>
                                <SelectTrigger className="h-9 text-sm">
                                  <SelectValue placeholder="Select type" />
                                </SelectTrigger>
                                <SelectContent>
                                  {vocalTypes.map(v => (
                                    <SelectItem key={v} value={v}>{v}</SelectItem>
                                  ))}
                                </SelectContent>
                              </Select>
                            </div>
                          </div>
                        )}
                      </div>
                    </AccordionContent>
                  </AccordionItem>
                </Accordion>

                {/* Song Title */}
                <div className="space-y-2">
                  <Label className="text-sm font-medium flex items-center gap-2">
                    <FileText className="h-4 w-4" />
                    Add a song title
                  </Label>
                  <Input
                    placeholder="Enter title (optional)"
                    value={songTitle}
                    onChange={(e) => setSongTitle(e.target.value)}
                    className="h-9 bg-background/50 text-sm"
                  />
                </div>

                {/* Workspace */}
                <div className="space-y-2">
                  <Label className="text-sm font-medium">Workspace</Label>
                  <Select defaultValue="my-workspace">
                    <SelectTrigger className="h-9 bg-background/50 text-sm">
                      <SelectValue />
                    </SelectTrigger>
                    <SelectContent>
                      <SelectItem value="my-workspace">My Workspace</SelectItem>
                    </SelectContent>
                  </Select>
                </div>
              </div>
            )}
          </div>
        </ScrollArea>

        {/* Footer with Create Button */}
        <div className="p-4 border-t border-border/40 bg-muted/20">
          <Button
            onClick={handleGenerate}
            disabled={isGenerating}
            className="w-full h-10 gap-2"
          >
            {isGenerating ? (
              <>
                <Loader2 className="h-4 w-4 animate-spin" />
                Generating...
              </>
            ) : (
              <>
                <Play className="h-4 w-4" />
                Create
              </>
            )}
          </Button>
          <div className="text-xs text-muted-foreground text-center mt-2">
            ⌘/Ctrl + Enter to generate
          </div>
        </div>
      </Card>

      {/* Lyrics Editor Dialog */}
      <Dialog open={isLyricsDialogOpen} onOpenChange={setIsLyricsDialogOpen}>
        <DialogContent className="max-w-2xl max-h-[90vh] p-0">
          <DialogHeader className="p-6 pb-4">
            <DialogTitle>Lyrics editor</DialogTitle>
          </DialogHeader>
          <div className="px-6 pb-6 space-y-4">
            <div className="space-y-2">
              <Label className="text-sm font-medium">Lyrics</Label>
              <Textarea
                value={lyrics}
                onChange={(event) => setLyrics(event.target.value)}
                placeholder="Write lyrics or paste your draft..."
                className="min-h-[200px] resize-none bg-background/50 text-sm"
              />
            </div>
            <div className="flex items-center justify-between text-xs text-muted-foreground">
              <span>{lyricLineCount} lines</span>
              <span>{lyricCharCount} characters</span>
            </div>
            <div className="flex justify-end gap-2 pt-2">
              <Button
                variant="ghost"
                size="sm"
                onClick={() => setLyrics('')}
                disabled={!lyrics}
              >
                Clear lyrics
              </Button>
              <Button size="sm" onClick={() => setIsLyricsDialogOpen(false)}>
                Done
              </Button>
            </div>
          </div>
        </DialogContent>
      </Dialog>
    </div>
  );
};

export const MusicGenerator = memo(MusicGeneratorComponent);<|MERGE_RESOLUTION|>--- conflicted
+++ resolved
@@ -341,7 +341,6 @@
                     variant="outline"
                     size="sm"
                     className="h-8 text-xs gap-1"
-<<<<<<< HEAD
                   >
                     <Plus className="h-3 w-3" />
                     Audio
@@ -355,21 +354,6 @@
                     <Plus className="h-3 w-3" />
                     Lyrics
                   </Button>
-=======
-                  >
-                    <Plus className="h-3 w-3" />
-                    Audio
-                  </Button>
-                  <Button
-                    variant="outline"
-                    size="sm"
-                    className="h-8 text-xs gap-1"
-                    onClick={() => setIsLyricsDialogOpen(true)}
-                  >
-                    <Plus className="h-3 w-3" />
-                    Lyrics
-                  </Button>
->>>>>>> e307c16c
                   
                   <div className="flex-1" />
                   
