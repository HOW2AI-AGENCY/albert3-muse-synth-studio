/**
<<<<<<< HEAD
 * Project Details Dialog - Now with editing capabilities
 */
import React, { useMemo, useEffect, useState } from 'react';
import { useQueryClient } from '@tanstack/react-query';
=======
 * Project Details Dialog - Enhanced Mobile Optimized
 *
 * @version 3.0.0
 */

import React, { useMemo, useEffect, useState, useCallback } from "react";
import { useQueryClient } from "@tanstack/react-query";
import { useDebounce } from "use-debounce";
>>>>>>> 3c651b8e
import {
  ResponsiveDialog as Dialog,
  ResponsiveDialogContent as DialogContent,
  ResponsiveDialogHeader as DialogHeader,
  ResponsiveDialogTitle as DialogTitle,
<<<<<<< HEAD
  ResponsiveDialogFooter as DialogFooter,
} from '@/components/ui/responsive-dialog';
import { ScrollArea } from '@/components/ui/scroll-area';
import { Badge } from '@/components/ui/badge';
import { Card } from '@/components/ui/card';
import { Music, Clock, Disc3, Sparkles, Save } from '@/utils/iconImports';
import { useTracks } from '@/hooks/useTracks';
import { useGenerateProjectTracklist } from '@/hooks/useGenerateProjectTracklist';
import { TrackActions } from '@/components/projects/TrackActions';
import type { Database } from '@/integrations/supabase/types';
import { cn } from '@/lib/utils';
import { Button } from '@/components/ui/button';
import { Input } from '@/components/ui/input';
import { Textarea } from '@/components/ui/textarea';
import { Label } from '@/components/ui/label';
import { ImageUploadField } from '@/components/ui/image-uploader';
import { useProjects } from '@/contexts/project/useProjects';
import { Skeleton } from '@/components/ui/skeleton';

type MusicProject = Database['public']['Tables']['music_projects']['Row'];
type MusicProjectUpdate = Database['public']['Tables']['music_projects']['Update'];
=======
} from "@/components/ui/responsive-dialog";
import { ScrollArea } from "@/components/ui/scroll-area";
import { Badge } from "@/components/ui/badge";
import { Card } from "@/components/ui/card";
import { Music, Clock, Disc3, Sparkles, Upload, Edit2 as Edit } from "@/utils/iconImports";
import { useTracks } from "@/hooks/useTracks";
import { useGenerateProjectTracklist } from "@/hooks/useGenerateProjectTracklist";
import { TrackActions } from "@/components/projects/TrackActions";
import type { Database } from "@/integrations/supabase/types";
import { cn } from "@/lib/utils";
import { Button } from "@/components/ui/button";
import { Progress } from "@/components/ui/progress";
import { Switch } from "@/components/ui/switch";
import { Accordion, AccordionContent, AccordionItem, AccordionTrigger } from "@/components/ui/accordion";
import { Textarea } from "@/components/ui/textarea";
import { Input } from "@/components/ui/input";
import { Label } from "@/components/ui/label";
import { useProjects } from "@/contexts/project/useProjects";
import { PersonaSelector } from "@/components/generator/ui/PersonaSelector";
import { LyricsGenerationDialog } from "./LyricsGenerationDialog";
import { toast } from "sonner";
import { supabase } from "@/integrations/supabase/client";

type MusicProject = Database["public"]["Tables"]["music_projects"]["Row"];
>>>>>>> 3c651b8e

interface ProjectDetailsDialogProps {
  open: boolean;
  onOpenChange: (open: boolean) => void;
  project: MusicProject | null;
}

<<<<<<< HEAD
const ProjectSkeleton = () => (
  <div className="space-y-4 p-6">
    <Skeleton className="h-8 w-3/4" />
    <Skeleton className="h-20 w-full" />
    <div className="grid grid-cols-2 gap-4">
      <Skeleton className="h-16 w-full" />
      <Skeleton className="h-16 w-full" />
    </div>
    <Skeleton className="h-10 w-full" />
  </div>
);

export const ProjectDetailsDialog: React.FC<ProjectDetailsDialogProps> = ({
  open,
  onOpenChange,
  project,
}) => {
  const queryClient = useQueryClient();
  const { updateProject, isUpdating } = useProjects();
  const { tracks: allTracks, isLoading: isLoadingTracks } = useTracks(undefined, {
    projectId: project?.id 
  });
  const { generateTracklist, isGenerating } = useGenerateProjectTracklist();

  // Step 1: Local state for form data
  const [formData, setFormData] = useState<Partial<MusicProjectUpdate>>({});

  useEffect(() => {
    if (project) {
      setFormData({
        name: project.name,
        description: project.description,
        concept_description: project.concept_description,
        cover_url: project.cover_url,
        is_public: project.is_public,
        persona_id: project.persona_id,
      });
    }
  }, [project]);

  const handleInputChange = (e: React.ChangeEvent<HTMLInputElement | HTMLTextAreaElement>) => {
    const { name, value } = e.target;
    setFormData(prev => ({ ...prev, [name]: value }));
  };

  const handleFileChange = (file: File | null) => {
    // Note: This assumes ImageUploadField handles the actual upload and returns a URL.
    // For now, we'll just simulate this. A real implementation needs to call a service.
    if (file) {
      setFormData(prev => ({ ...prev, cover_url: URL.createObjectURL(file) }));
    } else {
      setFormData(prev => ({ ...prev, cover_url: null }));
    }
  };

  const handleSave = async () => {
    if (project) {
      await updateProject(project.id, formData);
      onOpenChange(false); // Close dialog on save
    }
  };
=======
export const ProjectDetailsDialog: React.FC<ProjectDetailsDialogProps> = ({ open, onOpenChange, project }) => {
  const queryClient = useQueryClient();
  const { updateProject } = useProjects();
  const { tracks: allTracks } = useTracks(undefined, {
    projectId: project?.id,
  });
  const { generateTracklist, isGenerating } = useGenerateProjectTracklist();

  // ========== STATE ==========
  const [isPublic, setIsPublic] = useState<boolean>(!!project?.is_public);
  const [coverUrl, setCoverUrl] = useState<string | null>(project?.cover_url || null);
  const [description, setDescription] = useState<string>(project?.description || "");
  const [conceptDescription, setConceptDescription] = useState<string>(project?.concept_description || "");
  const [personaId, setPersonaId] = useState<string | null>(project?.persona_id || null);
  const [isEditMode, setIsEditMode] = useState<boolean>(false);
  const [lyricsDialogOpen, setLyricsDialogOpen] = useState<boolean>(false);
  const [selectedTrackForLyrics, setSelectedTrackForLyrics] = useState<any>(null);
  const [isUploading, setIsUploading] = useState<boolean>(false);

  const [debouncedDescription] = useDebounce(description, 120000);
  const [debouncedConcept] = useDebounce(conceptDescription, 120000);

  useEffect(() => {
    if (project) {
      setIsPublic(!!project.is_public);
      setCoverUrl(project.cover_url);
      setDescription(project.description || "");
      setConceptDescription(project.concept_description || "");
      setPersonaId(project.persona_id);
    }
  }, [project]);

  useEffect(() => {
    if (project && debouncedDescription !== project.description) {
      updateProject(project.id, { description: debouncedDescription } as any);
    }
  }, [debouncedDescription, project, updateProject]);

  useEffect(() => {
    if (project && debouncedConcept !== project.concept_description) {
      updateProject(project.id, { concept_description: debouncedConcept } as any);
    }
  }, [debouncedConcept, project, updateProject]);
>>>>>>> 3c651b8e

  const projectTracks = useMemo(() => {
    return allTracks.sort((a, b) => {
      const orderA = (a.metadata as any)?.planned_order ?? 999;
      const orderB = (b.metadata as any)?.planned_order ?? 999;
      return orderA - orderB;
    });
  }, [allTracks]);

<<<<<<< HEAD
=======
  const completedTracks = useMemo(() => {
    return projectTracks.filter((track) => track.status === "completed");
  }, [projectTracks]);

  const draftTracks = useMemo(() => {
    return projectTracks.filter((track) => track.status !== "completed" && track.status !== "failed");
  }, [projectTracks]);
>>>>>>> 3c651b8e

  const completionPercent = useMemo(() => {
    if (!project?.total_tracks || project.total_tracks === 0) return 0;
    return Math.round(((project.completed_tracks || 0) / project.total_tracks) * 100);
  }, [project]);

  const handleCoverUpload = useCallback(
    async (event: React.ChangeEvent<HTMLInputElement>) => {
      const file = event.target.files?.[0];
      if (!file || !project) return;

<<<<<<< HEAD
  return (
    <Dialog open={open} onOpenChange={onOpenChange}>
      <DialogContent className={cn(
        "w-[calc(100vw-2rem)] lg:w-full",
        "max-w-4xl h-[90vh] max-h-[900px]",
        "p-0 flex flex-col"
      )}>
        <DialogHeader className="px-4 sm:px-6 pt-4 pb-3 flex-shrink-0 border-b">
          <DialogTitle className="text-lg sm:text-xl">Редактировать проект</DialogTitle>
        </DialogHeader>

        <ScrollArea className="flex-1">
          <div className="p-4 sm:p-6 grid grid-cols-1 md:grid-cols-3 gap-6">
            {/* Left Column: Cover & Main Info */}
            <div className="md:col-span-1 space-y-4">
              <div className="space-y-2">
                <Label htmlFor="cover">Обложка проекта</Label>
                {/* Step 2: Integrate ImageUploadField */}
                <ImageUploadField
                  initialImage={formData.cover_url}
                  onFileChange={handleFileChange}
                />
              </div>
              <div className="space-y-2">
                <Label htmlFor="name">Название проекта</Label>
                <Input
                  id="name"
                  name="name"
                  value={formData.name || ''}
                  onChange={handleInputChange}
                />
              </div>
               {/* Step 3: Add persona field (placeholder) */}
              <div className="space-y-2">
                <Label htmlFor="persona">Персона</Label>
                <Input
                  id="persona"
                  name="persona_id"
                  value={formData.persona_id || 'Не выбрана'}
                  onChange={handleInputChange}
                  disabled // Placeholder
                  className="disabled:opacity-75"
                />
              </div>
            </div>

            {/* Right Column: Descriptions & Tracklist */}
            <div className="md:col-span-2 space-y-4">
              {/* Step 3: Add description fields */}
              <div className="space-y-2">
                <Label htmlFor="description">Описание</Label>
                <Textarea
                  id="description"
                  name="description"
                  value={formData.description || ''}
                  onChange={handleInputChange}
                  placeholder="Краткое описание проекта..."
                  rows={4}
                />
              </div>
              <div className="space-y-2">
                <Label htmlFor="concept_description">Концепция</Label>
                <Textarea
                  id="concept_description"
                  name="concept_description"
                  value={formData.concept_description || ''}
                  onChange={handleInputChange}
                  placeholder="Подробная концепция, идеи, структура альбома..."
                  rows={6}
                />
              </div>

              {/* Step 5 & 6: Tracklist improvements */}
              <div className="flex items-center justify-between pt-2">
                <h3 className="text-base font-semibold">Треклист</h3>
                <Button
                  size="sm"
                  variant="outline"
                  onClick={() => project && generateTracklist(project)}
                  disabled={isGenerating || isLoadingTracks}
                >
                  {isGenerating ? 'Генерация...' : <><Sparkles className="h-4 w-4 mr-2" />Сгенерировать треклист</>}
                </Button>
              </div>

              <Card className="p-2 min-h-[200px]">
                {isLoadingTracks ? (
                   <div className="flex items-center justify-center h-full">
                     <p className="text-sm text-muted-foreground">Загрузка треков...</p>
                   </div>
                ) : projectTracks.length === 0 ? (
                  <div className="flex items-center justify-center h-full text-center p-4">
                    <div>
                      <Music className="h-10 w-10 mx-auto mb-2 text-muted-foreground/50" />
                      <p className="text-sm text-muted-foreground">Треклист пуст. <br/> Сгенерируйте его с помощью AI.</p>
                    </div>
                  </div>
                ) : (
                  // Step 5: Mobile-friendly tracklist
                  <div className="grid grid-cols-1 sm:grid-cols-2 gap-2">
                    {projectTracks.map((track) => (
                      <Card key={track.id} className="p-2.5 flex gap-3 items-center">
                         <div className="w-10 h-10 rounded bg-muted flex-shrink-0 flex items-center justify-center">
                          <Music className="h-5 w-5 text-muted-foreground" />
                        </div>
                        <div className="flex-1 min-w-0">
                           <p className="font-medium text-sm truncate" title={track.title || ''}>{track.title}</p>
                           <p className="text-xs text-muted-foreground truncate">{track.status}</p>
                        </div>
                      </Card>
                    ))}
                  </div>
                )}
              </Card>
            </div>
          </div>
        </ScrollArea>

        {/* Step 4: Save button */}
        <DialogFooter className="px-4 sm:px-6 py-3 border-t bg-background">
          <Button variant="outline" onClick={() => onOpenChange(false)}>Отмена</Button>
          <Button onClick={handleSave} disabled={isUpdating}>
            {isUpdating ? 'Сохранение...' : <><Save className="h-4 w-4 mr-2" />Сохранить</>}
          </Button>
        </DialogFooter>
      </DialogContent>
    </Dialog>
=======
      const allowedTypes = ["image/jpeg", "image/png", "image/svg+xml"];
      if (!allowedTypes.includes(file.type)) {
        toast.error("Только JPG, PNG, SVG");
        return;
      }

      if (file.size > 5 * 1024 * 1024) {
        toast.error("Макс. 5MB");
        return;
      }

      setIsUploading(true);

      try {
        const fileExt = file.name.split(".").pop();
        const fileName = `${project.id}-${Date.now()}.${fileExt}`;
        const filePath = `project-covers/${fileName}`;

        const { error: uploadError } = await supabase.storage.from("project-assets").upload(filePath, file);

        if (uploadError) throw uploadError;

        const {
          data: { publicUrl },
        } = supabase.storage.from("project-assets").getPublicUrl(filePath);

        setCoverUrl(publicUrl);
        await updateProject(project.id, { cover_url: publicUrl } as any);
        toast.success("Обложка загружена");
      } catch (error) {
        toast.error("Ошибка загрузки");
      } finally {
        setIsUploading(false);
      }
    },
    [project, updateProject],
  );

  const handlePersonaChange = useCallback(
    async (newPersonaId: string | null) => {
      if (!project) return;
      setPersonaId(newPersonaId);
      await updateProject(project.id, { persona_id: newPersonaId } as any);
      toast.success("Персона обновлена");
    },
    [project, updateProject],
  );

  if (!project) return null;

  return (
    <>
      <Dialog open={open} onOpenChange={onOpenChange}>
        <DialogContent
          className={cn(
            "w-[calc(100vw-1rem)] sm:w-[calc(100vw-2rem)] lg:w-[calc(100vw-4rem)]",
            "max-w-[1200px] h-[90vh] sm:h-[85vh] max-h-[900px]",
            "p-0 flex flex-col",
          )}
        >
          <DialogHeader className="px-3 sm:px-6 pt-3 sm:pt-4 pb-2 sm:pb-3 flex-shrink-0 border-b">
            <div className="flex flex-col sm:flex-row sm:items-center sm:justify-between gap-2">
              <DialogTitle className="text-base sm:text-lg lg:text-xl truncate">{project.name}</DialogTitle>
              <div className="flex items-center gap-2">
                <Button variant="ghost" size="sm" onClick={() => setIsEditMode(!isEditMode)} className="h-7 sm:h-8">
                  <Edit className="h-3 w-3 sm:h-3.5 sm:w-3.5 mr-1" />
                  <span className="text-xs">{isEditMode ? "Просмотр" : "Редактировать"}</span>
                </Button>
                <span className="text-xs text-muted-foreground hidden sm:inline">Публичный</span>
                <Switch
                  checked={isPublic}
                  onCheckedChange={async (checked) => {
                    setIsPublic(checked);
                    await updateProject(project.id, { is_public: checked } as any);
                  }}
                />
              </div>
            </div>
          </DialogHeader>

          <ScrollArea className="flex-1 px-3 sm:px-6">
            <div className="space-y-3 sm:space-y-4 pb-4">
              <Card className="p-3 sm:p-4 bg-muted/30">
                <Label className="text-xs sm:text-sm font-medium mb-2 block">Обложка проекта</Label>
                <div className="flex flex-col sm:flex-row gap-3 sm:gap-4">
                  <div
                    className={cn(
                      "w-full sm:w-32 h-32 rounded-lg border-2 border-dashed flex items-center justify-center overflow-hidden",
                      coverUrl ? "border-primary/50" : "border-muted-foreground/30",
                    )}
                  >
                    {coverUrl ? (
                      <img src={coverUrl} alt="Project cover" className="w-full h-full object-cover" />
                    ) : (
                      <Upload className="h-8 w-8 text-muted-foreground" />
                    )}
                  </div>
                  <div className="flex-1 space-y-2">
                    <p className="text-xs sm:text-sm text-muted-foreground">JPG, PNG, SVG (макс. 5MB)</p>
                    <Input
                      type="file"
                      accept=".jpg,.jpeg,.png,.svg"
                      onChange={handleCoverUpload}
                      disabled={isUploading || !isEditMode}
                      className="text-xs sm:text-sm h-8 sm:h-9"
                    />
                  </div>
                </div>
              </Card>

              <Card className="p-2.5 sm:p-3 bg-muted/50">
                <div className="space-y-2">
                  <div className="flex items-center justify-between text-xs sm:text-sm">
                    <span className="text-muted-foreground">Прогресс</span>
                    <span className="font-medium">{completionPercent}%</span>
                  </div>
                  <Progress value={completionPercent} className="h-2" />
                  <div className="flex items-center justify-between text-xs text-muted-foreground">
                    <span>{completedTracks.length} готово</span>
                    <span>{draftTracks.length} в работе</span>
                    <span>{project.total_tracks || 0} всего</span>
                  </div>
                </div>
              </Card>

              <Card className="p-3 sm:p-4 bg-muted/30">
                <Label className="text-xs sm:text-sm font-medium mb-2 block">Музыкальная персона</Label>
                <PersonaSelector
                  value={personaId}
                  onValueChange={handlePersonaChange}
                  disabled={!isEditMode}
                  className="w-full"
                />
                <p className="text-xs text-muted-foreground mt-2">Персона определяет стиль всех треков</p>
              </Card>

              <Accordion type="single" collapsible defaultValue="desc">
                <AccordionItem value="desc">
                  <AccordionTrigger className="text-xs sm:text-sm py-2">Описание проекта</AccordionTrigger>
                  <AccordionContent>
                    {isEditMode ? (
                      <>
                        <Textarea
                          value={description}
                          onChange={(e) => setDescription(e.target.value)}
                          placeholder="Описание (мин. 200 символов)..."
                          className="min-h-[100px] text-xs sm:text-sm"
                        />
                        <p className="text-xs text-muted-foreground mt-1">{description.length} символов</p>
                      </>
                    ) : (
                      <p className="text-xs sm:text-sm text-muted-foreground whitespace-pre-wrap">
                        {description || "Нет описания"}
                      </p>
                    )}
                  </AccordionContent>
                </AccordionItem>
              </Accordion>

              <Accordion type="single" collapsible>
                <AccordionItem value="concept">
                  <AccordionTrigger className="text-xs sm:text-sm py-2">Концепция</AccordionTrigger>
                  <AccordionContent>
                    {isEditMode ? (
                      <Textarea
                        value={conceptDescription}
                        onChange={(e) => setConceptDescription(e.target.value)}
                        placeholder="Концепция, история..."
                        className="min-h-[120px] text-xs sm:text-sm"
                      />
                    ) : (
                      <p className="text-xs sm:text-sm text-muted-foreground whitespace-pre-wrap">
                        {conceptDescription || "Нет концепции"}
                      </p>
                    )}
                  </AccordionContent>
                </AccordionItem>
              </Accordion>

              <div className="grid grid-cols-2 sm:grid-cols-4 gap-2">
                <Card className="p-2 sm:p-2.5">
                  <div className="flex flex-col gap-0.5">
                    <div className="flex items-center gap-1.5 text-muted-foreground">
                      <Disc3 className="h-3.5 w-3.5" />
                      <span className="text-xs">Треки</span>
                    </div>
                    <span className="text-lg font-bold">{projectTracks.length}</span>
                  </div>
                </Card>

                <Card className="p-2.5">
                  <div className="flex flex-col gap-0.5">
                    <div className="flex items-center gap-1.5 text-muted-foreground">
                      <Clock className="h-3.5 w-3.5" />
                      <span className="text-xs">Время</span>
                    </div>
                    <span className="text-lg font-bold">{Math.floor((project.total_duration || 0) / 60)}м</span>
                  </div>
                </Card>

                <Card className="p-2.5">
                  <div className="flex flex-col gap-0.5">
                    <div className="flex items-center gap-1.5 text-muted-foreground">
                      <Music className="h-3.5 w-3.5" />
                      <span className="text-xs">Жанр</span>
                    </div>
                    <span className="text-xs font-medium truncate">{project.genre || "—"}</span>
                  </div>
                </Card>

                <Card className="p-2.5">
                  <div className="flex flex-col gap-0.5">
                    <div className="flex items-center gap-1.5 text-muted-foreground">
                      <Music className="h-3.5 w-3.5" />
                      <span className="text-xs">Mood</span>
                    </div>
                    <span className="text-xs font-medium truncate">{project.mood || "—"}</span>
                  </div>
                </Card>
              </div>

              <div className="flex items-center justify-between pt-2">
                <h3 className="text-xs sm:text-sm font-semibold">Треки</h3>
                <Button
                  size="sm"
                  variant="outline"
                  onClick={() => project && generateTracklist(project)}
                  disabled={isGenerating}
                  className="h-7 sm:h-8 text-xs"
                >
                  {isGenerating ? (
                    "Генерация..."
                  ) : (
                    <>
                      <Sparkles className="h-4 w-4 mr-2" />
                      AI
                    </>
                  )}
                </Button>
              </div>

              {projectTracks.length === 0 ? (
                <Card className="p-6 text-center">
                  <Music className="h-12 w-12 mx-auto mb-3 text-muted-foreground/50" />
                  <p className="text-sm text-muted-foreground">Треки еще не добавлены</p>
                </Card>
              ) : (
                <div className="space-y-2">
                  {projectTracks.map((track) => (
                    <Card key={track.id} className="p-3">
                      <div className="flex gap-3">
                        {track.cover_url ? (
                          <img src={track.cover_url} alt={track.title} className="w-12 h-12 rounded object-cover" />
                        ) : (
                          <div className="w-12 h-12 rounded bg-muted flex items-center justify-center">
                            <Music className="h-5 w-5 text-muted-foreground" />
                          </div>
                        )}
                        <div className="flex-1 min-w-0">
                          <div className="flex items-start justify-between gap-2 mb-1">
                            <h4 className="font-medium text-sm truncate">{track.title}</h4>
                            <Badge variant={track.status === "completed" ? "default" : "secondary"} className="text-xs">
                              {track.status === "completed" ? "Готов" : "Черновик"}
                            </Badge>
                          </div>
                          {track.prompt && <p className="text-xs text-muted-foreground line-clamp-2">{track.prompt}</p>}
                          <TrackActions
                            track={track as any}
                            projectId={project.id}
                            projectName={project.name}
                            projectDescription={project.description}
                            projectGenre={project.genre}
                            projectMood={project.mood}
                            onLyricsGenerated={() => queryClient.invalidateQueries({ queryKey: ["tracks"] })}
                          />
                        </div>
                      </div>
                    </Card>
                  ))}
                </div>
              )}
            </div>
          </ScrollArea>
        </DialogContent>
      </Dialog>

      <LyricsGenerationDialog
        open={lyricsDialogOpen}
        onOpenChange={setLyricsDialogOpen}
        track={selectedTrackForLyrics}
        projectId={project?.id}
      />
    </>
>>>>>>> 3c651b8e
  );
};<|MERGE_RESOLUTION|>--- conflicted
+++ resolved
@@ -1,10 +1,4 @@
 /**
-<<<<<<< HEAD
- * Project Details Dialog - Now with editing capabilities
- */
-import React, { useMemo, useEffect, useState } from 'react';
-import { useQueryClient } from '@tanstack/react-query';
-=======
  * Project Details Dialog - Enhanced Mobile Optimized
  *
  * @version 3.0.0
@@ -13,13 +7,11 @@
 import React, { useMemo, useEffect, useState, useCallback } from "react";
 import { useQueryClient } from "@tanstack/react-query";
 import { useDebounce } from "use-debounce";
->>>>>>> 3c651b8e
 import {
   ResponsiveDialog as Dialog,
   ResponsiveDialogContent as DialogContent,
   ResponsiveDialogHeader as DialogHeader,
   ResponsiveDialogTitle as DialogTitle,
-<<<<<<< HEAD
   ResponsiveDialogFooter as DialogFooter,
 } from '@/components/ui/responsive-dialog';
 import { ScrollArea } from '@/components/ui/scroll-area';
@@ -41,32 +33,6 @@
 
 type MusicProject = Database['public']['Tables']['music_projects']['Row'];
 type MusicProjectUpdate = Database['public']['Tables']['music_projects']['Update'];
-=======
-} from "@/components/ui/responsive-dialog";
-import { ScrollArea } from "@/components/ui/scroll-area";
-import { Badge } from "@/components/ui/badge";
-import { Card } from "@/components/ui/card";
-import { Music, Clock, Disc3, Sparkles, Upload, Edit2 as Edit } from "@/utils/iconImports";
-import { useTracks } from "@/hooks/useTracks";
-import { useGenerateProjectTracklist } from "@/hooks/useGenerateProjectTracklist";
-import { TrackActions } from "@/components/projects/TrackActions";
-import type { Database } from "@/integrations/supabase/types";
-import { cn } from "@/lib/utils";
-import { Button } from "@/components/ui/button";
-import { Progress } from "@/components/ui/progress";
-import { Switch } from "@/components/ui/switch";
-import { Accordion, AccordionContent, AccordionItem, AccordionTrigger } from "@/components/ui/accordion";
-import { Textarea } from "@/components/ui/textarea";
-import { Input } from "@/components/ui/input";
-import { Label } from "@/components/ui/label";
-import { useProjects } from "@/contexts/project/useProjects";
-import { PersonaSelector } from "@/components/generator/ui/PersonaSelector";
-import { LyricsGenerationDialog } from "./LyricsGenerationDialog";
-import { toast } from "sonner";
-import { supabase } from "@/integrations/supabase/client";
-
-type MusicProject = Database["public"]["Tables"]["music_projects"]["Row"];
->>>>>>> 3c651b8e
 
 interface ProjectDetailsDialogProps {
   open: boolean;
@@ -74,7 +40,6 @@
   project: MusicProject | null;
 }
 
-<<<<<<< HEAD
 const ProjectSkeleton = () => (
   <div className="space-y-4 p-6">
     <Skeleton className="h-8 w-3/4" />
@@ -136,51 +101,6 @@
       onOpenChange(false); // Close dialog on save
     }
   };
-=======
-export const ProjectDetailsDialog: React.FC<ProjectDetailsDialogProps> = ({ open, onOpenChange, project }) => {
-  const queryClient = useQueryClient();
-  const { updateProject } = useProjects();
-  const { tracks: allTracks } = useTracks(undefined, {
-    projectId: project?.id,
-  });
-  const { generateTracklist, isGenerating } = useGenerateProjectTracklist();
-
-  // ========== STATE ==========
-  const [isPublic, setIsPublic] = useState<boolean>(!!project?.is_public);
-  const [coverUrl, setCoverUrl] = useState<string | null>(project?.cover_url || null);
-  const [description, setDescription] = useState<string>(project?.description || "");
-  const [conceptDescription, setConceptDescription] = useState<string>(project?.concept_description || "");
-  const [personaId, setPersonaId] = useState<string | null>(project?.persona_id || null);
-  const [isEditMode, setIsEditMode] = useState<boolean>(false);
-  const [lyricsDialogOpen, setLyricsDialogOpen] = useState<boolean>(false);
-  const [selectedTrackForLyrics, setSelectedTrackForLyrics] = useState<any>(null);
-  const [isUploading, setIsUploading] = useState<boolean>(false);
-
-  const [debouncedDescription] = useDebounce(description, 120000);
-  const [debouncedConcept] = useDebounce(conceptDescription, 120000);
-
-  useEffect(() => {
-    if (project) {
-      setIsPublic(!!project.is_public);
-      setCoverUrl(project.cover_url);
-      setDescription(project.description || "");
-      setConceptDescription(project.concept_description || "");
-      setPersonaId(project.persona_id);
-    }
-  }, [project]);
-
-  useEffect(() => {
-    if (project && debouncedDescription !== project.description) {
-      updateProject(project.id, { description: debouncedDescription } as any);
-    }
-  }, [debouncedDescription, project, updateProject]);
-
-  useEffect(() => {
-    if (project && debouncedConcept !== project.concept_description) {
-      updateProject(project.id, { concept_description: debouncedConcept } as any);
-    }
-  }, [debouncedConcept, project, updateProject]);
->>>>>>> 3c651b8e
 
   const projectTracks = useMemo(() => {
     return allTracks.sort((a, b) => {
@@ -190,8 +110,6 @@
     });
   }, [allTracks]);
 
-<<<<<<< HEAD
-=======
   const completedTracks = useMemo(() => {
     return projectTracks.filter((track) => track.status === "completed");
   }, [projectTracks]);
@@ -199,7 +117,6 @@
   const draftTracks = useMemo(() => {
     return projectTracks.filter((track) => track.status !== "completed" && track.status !== "failed");
   }, [projectTracks]);
->>>>>>> 3c651b8e
 
   const completionPercent = useMemo(() => {
     if (!project?.total_tracks || project.total_tracks === 0) return 0;
@@ -211,7 +128,6 @@
       const file = event.target.files?.[0];
       if (!file || !project) return;
 
-<<<<<<< HEAD
   return (
     <Dialog open={open} onOpenChange={onOpenChange}>
       <DialogContent className={cn(
@@ -339,300 +255,5 @@
         </DialogFooter>
       </DialogContent>
     </Dialog>
-=======
-      const allowedTypes = ["image/jpeg", "image/png", "image/svg+xml"];
-      if (!allowedTypes.includes(file.type)) {
-        toast.error("Только JPG, PNG, SVG");
-        return;
-      }
-
-      if (file.size > 5 * 1024 * 1024) {
-        toast.error("Макс. 5MB");
-        return;
-      }
-
-      setIsUploading(true);
-
-      try {
-        const fileExt = file.name.split(".").pop();
-        const fileName = `${project.id}-${Date.now()}.${fileExt}`;
-        const filePath = `project-covers/${fileName}`;
-
-        const { error: uploadError } = await supabase.storage.from("project-assets").upload(filePath, file);
-
-        if (uploadError) throw uploadError;
-
-        const {
-          data: { publicUrl },
-        } = supabase.storage.from("project-assets").getPublicUrl(filePath);
-
-        setCoverUrl(publicUrl);
-        await updateProject(project.id, { cover_url: publicUrl } as any);
-        toast.success("Обложка загружена");
-      } catch (error) {
-        toast.error("Ошибка загрузки");
-      } finally {
-        setIsUploading(false);
-      }
-    },
-    [project, updateProject],
-  );
-
-  const handlePersonaChange = useCallback(
-    async (newPersonaId: string | null) => {
-      if (!project) return;
-      setPersonaId(newPersonaId);
-      await updateProject(project.id, { persona_id: newPersonaId } as any);
-      toast.success("Персона обновлена");
-    },
-    [project, updateProject],
-  );
-
-  if (!project) return null;
-
-  return (
-    <>
-      <Dialog open={open} onOpenChange={onOpenChange}>
-        <DialogContent
-          className={cn(
-            "w-[calc(100vw-1rem)] sm:w-[calc(100vw-2rem)] lg:w-[calc(100vw-4rem)]",
-            "max-w-[1200px] h-[90vh] sm:h-[85vh] max-h-[900px]",
-            "p-0 flex flex-col",
-          )}
-        >
-          <DialogHeader className="px-3 sm:px-6 pt-3 sm:pt-4 pb-2 sm:pb-3 flex-shrink-0 border-b">
-            <div className="flex flex-col sm:flex-row sm:items-center sm:justify-between gap-2">
-              <DialogTitle className="text-base sm:text-lg lg:text-xl truncate">{project.name}</DialogTitle>
-              <div className="flex items-center gap-2">
-                <Button variant="ghost" size="sm" onClick={() => setIsEditMode(!isEditMode)} className="h-7 sm:h-8">
-                  <Edit className="h-3 w-3 sm:h-3.5 sm:w-3.5 mr-1" />
-                  <span className="text-xs">{isEditMode ? "Просмотр" : "Редактировать"}</span>
-                </Button>
-                <span className="text-xs text-muted-foreground hidden sm:inline">Публичный</span>
-                <Switch
-                  checked={isPublic}
-                  onCheckedChange={async (checked) => {
-                    setIsPublic(checked);
-                    await updateProject(project.id, { is_public: checked } as any);
-                  }}
-                />
-              </div>
-            </div>
-          </DialogHeader>
-
-          <ScrollArea className="flex-1 px-3 sm:px-6">
-            <div className="space-y-3 sm:space-y-4 pb-4">
-              <Card className="p-3 sm:p-4 bg-muted/30">
-                <Label className="text-xs sm:text-sm font-medium mb-2 block">Обложка проекта</Label>
-                <div className="flex flex-col sm:flex-row gap-3 sm:gap-4">
-                  <div
-                    className={cn(
-                      "w-full sm:w-32 h-32 rounded-lg border-2 border-dashed flex items-center justify-center overflow-hidden",
-                      coverUrl ? "border-primary/50" : "border-muted-foreground/30",
-                    )}
-                  >
-                    {coverUrl ? (
-                      <img src={coverUrl} alt="Project cover" className="w-full h-full object-cover" />
-                    ) : (
-                      <Upload className="h-8 w-8 text-muted-foreground" />
-                    )}
-                  </div>
-                  <div className="flex-1 space-y-2">
-                    <p className="text-xs sm:text-sm text-muted-foreground">JPG, PNG, SVG (макс. 5MB)</p>
-                    <Input
-                      type="file"
-                      accept=".jpg,.jpeg,.png,.svg"
-                      onChange={handleCoverUpload}
-                      disabled={isUploading || !isEditMode}
-                      className="text-xs sm:text-sm h-8 sm:h-9"
-                    />
-                  </div>
-                </div>
-              </Card>
-
-              <Card className="p-2.5 sm:p-3 bg-muted/50">
-                <div className="space-y-2">
-                  <div className="flex items-center justify-between text-xs sm:text-sm">
-                    <span className="text-muted-foreground">Прогресс</span>
-                    <span className="font-medium">{completionPercent}%</span>
-                  </div>
-                  <Progress value={completionPercent} className="h-2" />
-                  <div className="flex items-center justify-between text-xs text-muted-foreground">
-                    <span>{completedTracks.length} готово</span>
-                    <span>{draftTracks.length} в работе</span>
-                    <span>{project.total_tracks || 0} всего</span>
-                  </div>
-                </div>
-              </Card>
-
-              <Card className="p-3 sm:p-4 bg-muted/30">
-                <Label className="text-xs sm:text-sm font-medium mb-2 block">Музыкальная персона</Label>
-                <PersonaSelector
-                  value={personaId}
-                  onValueChange={handlePersonaChange}
-                  disabled={!isEditMode}
-                  className="w-full"
-                />
-                <p className="text-xs text-muted-foreground mt-2">Персона определяет стиль всех треков</p>
-              </Card>
-
-              <Accordion type="single" collapsible defaultValue="desc">
-                <AccordionItem value="desc">
-                  <AccordionTrigger className="text-xs sm:text-sm py-2">Описание проекта</AccordionTrigger>
-                  <AccordionContent>
-                    {isEditMode ? (
-                      <>
-                        <Textarea
-                          value={description}
-                          onChange={(e) => setDescription(e.target.value)}
-                          placeholder="Описание (мин. 200 символов)..."
-                          className="min-h-[100px] text-xs sm:text-sm"
-                        />
-                        <p className="text-xs text-muted-foreground mt-1">{description.length} символов</p>
-                      </>
-                    ) : (
-                      <p className="text-xs sm:text-sm text-muted-foreground whitespace-pre-wrap">
-                        {description || "Нет описания"}
-                      </p>
-                    )}
-                  </AccordionContent>
-                </AccordionItem>
-              </Accordion>
-
-              <Accordion type="single" collapsible>
-                <AccordionItem value="concept">
-                  <AccordionTrigger className="text-xs sm:text-sm py-2">Концепция</AccordionTrigger>
-                  <AccordionContent>
-                    {isEditMode ? (
-                      <Textarea
-                        value={conceptDescription}
-                        onChange={(e) => setConceptDescription(e.target.value)}
-                        placeholder="Концепция, история..."
-                        className="min-h-[120px] text-xs sm:text-sm"
-                      />
-                    ) : (
-                      <p className="text-xs sm:text-sm text-muted-foreground whitespace-pre-wrap">
-                        {conceptDescription || "Нет концепции"}
-                      </p>
-                    )}
-                  </AccordionContent>
-                </AccordionItem>
-              </Accordion>
-
-              <div className="grid grid-cols-2 sm:grid-cols-4 gap-2">
-                <Card className="p-2 sm:p-2.5">
-                  <div className="flex flex-col gap-0.5">
-                    <div className="flex items-center gap-1.5 text-muted-foreground">
-                      <Disc3 className="h-3.5 w-3.5" />
-                      <span className="text-xs">Треки</span>
-                    </div>
-                    <span className="text-lg font-bold">{projectTracks.length}</span>
-                  </div>
-                </Card>
-
-                <Card className="p-2.5">
-                  <div className="flex flex-col gap-0.5">
-                    <div className="flex items-center gap-1.5 text-muted-foreground">
-                      <Clock className="h-3.5 w-3.5" />
-                      <span className="text-xs">Время</span>
-                    </div>
-                    <span className="text-lg font-bold">{Math.floor((project.total_duration || 0) / 60)}м</span>
-                  </div>
-                </Card>
-
-                <Card className="p-2.5">
-                  <div className="flex flex-col gap-0.5">
-                    <div className="flex items-center gap-1.5 text-muted-foreground">
-                      <Music className="h-3.5 w-3.5" />
-                      <span className="text-xs">Жанр</span>
-                    </div>
-                    <span className="text-xs font-medium truncate">{project.genre || "—"}</span>
-                  </div>
-                </Card>
-
-                <Card className="p-2.5">
-                  <div className="flex flex-col gap-0.5">
-                    <div className="flex items-center gap-1.5 text-muted-foreground">
-                      <Music className="h-3.5 w-3.5" />
-                      <span className="text-xs">Mood</span>
-                    </div>
-                    <span className="text-xs font-medium truncate">{project.mood || "—"}</span>
-                  </div>
-                </Card>
-              </div>
-
-              <div className="flex items-center justify-between pt-2">
-                <h3 className="text-xs sm:text-sm font-semibold">Треки</h3>
-                <Button
-                  size="sm"
-                  variant="outline"
-                  onClick={() => project && generateTracklist(project)}
-                  disabled={isGenerating}
-                  className="h-7 sm:h-8 text-xs"
-                >
-                  {isGenerating ? (
-                    "Генерация..."
-                  ) : (
-                    <>
-                      <Sparkles className="h-4 w-4 mr-2" />
-                      AI
-                    </>
-                  )}
-                </Button>
-              </div>
-
-              {projectTracks.length === 0 ? (
-                <Card className="p-6 text-center">
-                  <Music className="h-12 w-12 mx-auto mb-3 text-muted-foreground/50" />
-                  <p className="text-sm text-muted-foreground">Треки еще не добавлены</p>
-                </Card>
-              ) : (
-                <div className="space-y-2">
-                  {projectTracks.map((track) => (
-                    <Card key={track.id} className="p-3">
-                      <div className="flex gap-3">
-                        {track.cover_url ? (
-                          <img src={track.cover_url} alt={track.title} className="w-12 h-12 rounded object-cover" />
-                        ) : (
-                          <div className="w-12 h-12 rounded bg-muted flex items-center justify-center">
-                            <Music className="h-5 w-5 text-muted-foreground" />
-                          </div>
-                        )}
-                        <div className="flex-1 min-w-0">
-                          <div className="flex items-start justify-between gap-2 mb-1">
-                            <h4 className="font-medium text-sm truncate">{track.title}</h4>
-                            <Badge variant={track.status === "completed" ? "default" : "secondary"} className="text-xs">
-                              {track.status === "completed" ? "Готов" : "Черновик"}
-                            </Badge>
-                          </div>
-                          {track.prompt && <p className="text-xs text-muted-foreground line-clamp-2">{track.prompt}</p>}
-                          <TrackActions
-                            track={track as any}
-                            projectId={project.id}
-                            projectName={project.name}
-                            projectDescription={project.description}
-                            projectGenre={project.genre}
-                            projectMood={project.mood}
-                            onLyricsGenerated={() => queryClient.invalidateQueries({ queryKey: ["tracks"] })}
-                          />
-                        </div>
-                      </div>
-                    </Card>
-                  ))}
-                </div>
-              )}
-            </div>
-          </ScrollArea>
-        </DialogContent>
-      </Dialog>
-
-      <LyricsGenerationDialog
-        open={lyricsDialogOpen}
-        onOpenChange={setLyricsDialogOpen}
-        track={selectedTrackForLyrics}
-        projectId={project?.id}
-      />
-    </>
->>>>>>> 3c651b8e
   );
 };