--- conflicted
+++ resolved
@@ -91,11 +91,7 @@
         toast.success('Prompt DJ запущен');
       } catch (error) {
         toast.error('Не удалось запустить Prompt DJ');
-<<<<<<< HEAD
         logger.error('Failed to start Prompt DJ', error as Error, 'PromptDJ');
-=======
-        logger.error('Failed to start Prompt DJ', error as Error, 'PromptDJComponent');
->>>>>>> bedd228b
       }
     } else if (playbackState === 'playing') {
       helperRef.current.disconnect();
