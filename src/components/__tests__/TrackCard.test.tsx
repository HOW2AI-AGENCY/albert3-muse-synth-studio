import { describe, it, expect, vi, beforeEach, afterEach } from 'vitest';
import { render, screen, fireEvent } from '@testing-library/react';
import { TrackCard } from '../TrackCard';

const playTrackMock = vi.fn();
const togglePlayPauseMock = vi.fn();
const toggleLikeMock = vi.fn();
const toastMock = vi.fn();

const audioPlayerState = {
  currentTrack: null as { id: string } | null,
  isPlaying: false,
};

const trackLikeState = {
  isLiked: false,
  likeCount: 0,
};

vi.mock('@/contexts/AudioPlayerContext', () => ({
  useAudioPlayer: () => ({
    currentTrack: audioPlayerState.currentTrack,
    isPlaying: audioPlayerState.isPlaying,
    playTrack: playTrackMock,
    togglePlayPause: togglePlayPauseMock,
  }),
}));

vi.mock('@/hooks/useTrackLike', () => ({
  useTrackLike: () => ({
<<<<<<< HEAD
    isLiked: trackLikeState.isLiked,
    likeCount: trackLikeState.likeCount,
    toggleLike: toggleLikeMock,
=======
    isLiked: false,
    likeCount: 0,
    toggleLike: vi.fn(),
  }),
}));

const vibrateMock = vi.fn();

vi.mock('@/hooks/useHapticFeedback', () => ({
  useHapticFeedback: () => ({
    vibrate: vibrateMock,
>>>>>>> 43efb1c3
  }),
}));

const toastMock = vi.fn();

vi.mock('@/hooks/use-toast', () => ({
  useToast: () => ({
    toast: toastMock,
  }),
}));

describe('TrackCard', () => {
  const mockTrack = {
    id: '123',
    title: 'Test Track',
    prompt: 'Test prompt',
    audio_url: 'https://example.com/audio.mp3',
    cover_url: 'https://example.com/cover.jpg',
    duration: 180,
    status: 'completed' as const,
    created_at: '2024-01-15T12:00:00Z',
    style_tags: ['rock', 'indie'],
    view_count: 100,
  };

  beforeEach(() => {
    vi.clearAllMocks();
<<<<<<< HEAD
    audioPlayerState.currentTrack = null;
    audioPlayerState.isPlaying = false;
    trackLikeState.isLiked = false;
    trackLikeState.likeCount = 0;
  });

  afterEach(() => {
    toastMock.mockClear();
=======
    toastMock.mockReset();
    vibrateMock.mockReset();
>>>>>>> 43efb1c3
  });

  describe('Rendering', () => {
    it('renders track card with basic information', () => {
      render(<TrackCard track={mockTrack} />);
      
      expect(screen.getByText('Test Track')).toBeInTheDocument();
      expect(screen.getByText('Test prompt')).toBeInTheDocument();
    });

    it('renders duration in correct format', () => {
      render(<TrackCard track={mockTrack} />);
      
      expect(screen.getByText('3:00')).toBeInTheDocument();
    });

    it('renders status badge for completed track', () => {
      render(<TrackCard track={mockTrack} />);
      
      expect(screen.getByLabelText(/статус: готов/i)).toBeInTheDocument();
    });

    it('renders style tags', () => {
      render(<TrackCard track={mockTrack} />);
      
      expect(screen.getByText('rock')).toBeInTheDocument();
      expect(screen.getByText('indie')).toBeInTheDocument();
    });

    it('renders cover image when available', () => {
      render(<TrackCard track={mockTrack} />);
      
      const image = screen.getByAltText(/обложка трека test track/i);
      expect(image).toHaveAttribute('src', 'https://example.com/cover.jpg');
    });

    it('shows music icon when no cover is available', () => {
      const trackWithoutCover = { ...mockTrack, cover_url: undefined, image_url: undefined };
      render(<TrackCard track={trackWithoutCover} />);
      
      const musicIcon = screen.getByRole('article').querySelector('[aria-hidden="true"]');
      expect(musicIcon).toBeInTheDocument();
    });
  });

  describe('Compact Variant', () => {
    it('renders compact variant correctly', () => {
      render(<TrackCard track={mockTrack} variant="compact" />);
      
      expect(screen.getByText('Test Track')).toBeInTheDocument();
      expect(screen.getByText('3:00')).toBeInTheDocument();
    });
  });

  describe('Invalid Track Data', () => {
    it('renders error message for invalid track', () => {
      // @ts-expect-error - testing invalid data
      render(<TrackCard track={{ id: null }} />);
      
      expect(screen.getByText(/некорректные данные трека/i)).toBeInTheDocument();
    });

    it('renders error message for missing track', () => {
      // @ts-expect-error - testing invalid data
      render(<TrackCard track={null} />);

      expect(screen.getByRole('alert')).toBeInTheDocument();
    });
  });

  describe('User Interactions', () => {
    it('calls onClick when card is clicked', () => {
      const onClickMock = vi.fn();
      render(<TrackCard track={mockTrack} onClick={onClickMock} />);
      
      fireEvent.click(screen.getByRole('article'));
      expect(onClickMock).toHaveBeenCalledTimes(1);
    });

    it('play button is enabled for completed tracks', () => {
      render(<TrackCard track={mockTrack} />);

      const playButton = screen.getAllByRole('button').find(
        btn => btn.getAttribute('aria-label')?.includes('Воспроизвести')
      );
      expect(playButton).not.toBeDisabled();
    });

    it('play button is disabled for processing tracks', () => {
      const processingTrack = { ...mockTrack, status: 'processing' as const };
      render(<TrackCard track={processingTrack} />);
      
      const playButtons = screen.getAllByRole('button').filter(
        btn => btn.getAttribute('aria-label')?.includes('Воспроизвести')
      );
      playButtons.forEach(btn => expect(btn).toBeDisabled());
    });

    it('stops event propagation on action buttons', () => {
      const onClickMock = vi.fn();
      render(<TrackCard track={mockTrack} onClick={onClickMock} />);

      const likeButton = screen.getByLabelText(/добавить в избранное/i);
      fireEvent.click(likeButton);

      expect(onClickMock).not.toHaveBeenCalled();
      expect(vibrateMock).toHaveBeenCalledWith('light');
    });

    it('shows toast when sharing track', () => {
      render(<TrackCard track={mockTrack} />);

      const shareButton = screen.getByLabelText(/поделиться треком/i);
      fireEvent.click(shareButton);

      expect(toastMock).toHaveBeenCalledWith(
        expect.objectContaining({
          title: 'Ссылка скопирована',
        })
      );
      expect(vibrateMock).toHaveBeenCalledWith('light');
    });

    it('warns user when download is unavailable', () => {
      const trackWithoutAudio = { ...mockTrack, audio_url: undefined };
      const onDownloadMock = vi.fn();
      render(<TrackCard track={trackWithoutAudio} onDownload={onDownloadMock} />);

      const downloadButton = screen.getByLabelText(/скачать трек/i);
      fireEvent.click(downloadButton);

      expect(onDownloadMock).not.toHaveBeenCalled();
      expect(toastMock).toHaveBeenCalledWith(
        expect.objectContaining({
          title: 'Ошибка скачивания',
        })
      );
    });

    it('starts playback for a new track', () => {
      render(<TrackCard track={mockTrack} />);

      const playButton = screen.getAllByRole('button').find(btn => btn.getAttribute('aria-label')?.includes('Воспроизвести'));
      expect(playButton).toBeDefined();

      fireEvent.click(playButton!);

      expect(playTrackMock).toHaveBeenCalledTimes(1);
      expect(togglePlayPauseMock).not.toHaveBeenCalled();
    });

    it('toggles pause when the current track is playing', () => {
      audioPlayerState.currentTrack = { id: mockTrack.id };
      audioPlayerState.isPlaying = true;

      render(<TrackCard track={mockTrack} />);

      const pauseButton = screen.getAllByRole('button').find(btn => btn.getAttribute('aria-label')?.includes('Приостановить'));
      expect(pauseButton).toBeDefined();

      fireEvent.click(pauseButton!);

      expect(togglePlayPauseMock).toHaveBeenCalledTimes(1);
      expect(playTrackMock).not.toHaveBeenCalled();
    });

    it('prevents playback and shows toast when audio is missing', () => {
      const trackWithoutAudio = { ...mockTrack, audio_url: undefined };
      render(<TrackCard track={trackWithoutAudio} />);

      const playButton = screen.getAllByRole('button').find(btn => btn.getAttribute('aria-label')?.includes('Воспроизвести'));
      expect(playButton).toBeDefined();

      fireEvent.click(playButton!);

      expect(playTrackMock).not.toHaveBeenCalled();
      expect(toastMock).toHaveBeenCalledWith(expect.objectContaining({
        title: 'Ошибка воспроизведения',
      }));
    });
  });

  describe('Accessibility', () => {
    it('has proper ARIA labels', () => {
      render(<TrackCard track={mockTrack} />);
      
      expect(screen.getByRole('article')).toHaveAttribute('aria-label', 'Трек Test Track');
      expect(screen.getByLabelText(/длительность: 3:00/i)).toBeInTheDocument();
    });

    it('is keyboard accessible', () => {
      render(<TrackCard track={mockTrack} />);
      
      const card = screen.getByRole('article');
      expect(card).toHaveAttribute('tabIndex', '0');
    });

    it('has proper button ARIA labels', () => {
      render(<TrackCard track={mockTrack} />);
      
      expect(screen.getByLabelText(/воспроизвести трек test track/i)).toBeInTheDocument();
      expect(screen.getByLabelText(/добавить в избранное: test track/i)).toBeInTheDocument();
    });
  });

  describe('Status Handling', () => {
    it('shows processing badge for processing tracks', () => {
      const processingTrack = { ...mockTrack, status: 'processing' as const };
      render(<TrackCard track={processingTrack} />);
      
      expect(screen.getByLabelText(/статус: обработка/i)).toBeInTheDocument();
    });

    it('shows error badge for failed tracks', () => {
      const failedTrack = { ...mockTrack, status: 'failed' as const };
      render(<TrackCard track={failedTrack} />);

      expect(screen.getByLabelText(/статус: ошибка/i)).toBeInTheDocument();
    });
  });

  describe('Action handlers', () => {
    it('toggles like state and shows feedback', () => {
      trackLikeState.likeCount = 2;
      render(<TrackCard track={mockTrack} />);

      const likeButton = screen.getByLabelText(/добавить в избранное/i);
      fireEvent.click(likeButton);

      expect(toggleLikeMock).toHaveBeenCalledTimes(1);
      expect(toastMock).toHaveBeenCalledWith(expect.objectContaining({
        title: 'Добавлено в избранное',
      }));
    });

    it('calls onDownload callback and toast when audio is available', () => {
      const onDownload = vi.fn();
      render(<TrackCard track={mockTrack} onDownload={onDownload} />);

      const downloadButton = screen.getByLabelText(/скачать трек/i);
      fireEvent.click(downloadButton);

      expect(onDownload).toHaveBeenCalledTimes(1);
      expect(toastMock).toHaveBeenCalledWith(expect.objectContaining({
        title: 'Скачивание начато',
      }));
    });

    it('shows error toast when trying to download unavailable audio', () => {
      const trackWithoutAudio = { ...mockTrack, audio_url: undefined };
      render(<TrackCard track={trackWithoutAudio} />);

      const downloadButton = screen.getByLabelText(/скачать трек/i);
      fireEvent.click(downloadButton);

      expect(toastMock).toHaveBeenCalledWith(expect.objectContaining({
        title: 'Ошибка скачивания',
      }));
    });

    it('calls onShare callback and toast', () => {
      const onShare = vi.fn();
      render(<TrackCard track={mockTrack} onShare={onShare} />);

      const shareButton = screen.getByLabelText(/поделиться треком/i);
      fireEvent.click(shareButton);

      expect(onShare).toHaveBeenCalledTimes(1);
      expect(toastMock).toHaveBeenCalledWith(expect.objectContaining({
        title: 'Ссылка скопирована',
      }));
    });
  });
});<|MERGE_RESOLUTION|>--- conflicted
+++ resolved
@@ -28,23 +28,9 @@
 
 vi.mock('@/hooks/useTrackLike', () => ({
   useTrackLike: () => ({
-<<<<<<< HEAD
     isLiked: trackLikeState.isLiked,
     likeCount: trackLikeState.likeCount,
     toggleLike: toggleLikeMock,
-=======
-    isLiked: false,
-    likeCount: 0,
-    toggleLike: vi.fn(),
-  }),
-}));
-
-const vibrateMock = vi.fn();
-
-vi.mock('@/hooks/useHapticFeedback', () => ({
-  useHapticFeedback: () => ({
-    vibrate: vibrateMock,
->>>>>>> 43efb1c3
   }),
 }));
 
@@ -72,7 +58,6 @@
 
   beforeEach(() => {
     vi.clearAllMocks();
-<<<<<<< HEAD
     audioPlayerState.currentTrack = null;
     audioPlayerState.isPlaying = false;
     trackLikeState.isLiked = false;
@@ -81,10 +66,6 @@
 
   afterEach(() => {
     toastMock.mockClear();
-=======
-    toastMock.mockReset();
-    vibrateMock.mockReset();
->>>>>>> 43efb1c3
   });
 
   describe('Rendering', () => {
