import React, { useMemo, useState, useCallback, useRef } from 'react';
import { useLocation, useNavigate } from 'react-router-dom';
import { Grid3x3, Home, Search, Library, Plus } from 'lucide-react';
import { HapticButton } from '@/components/ui/HapticButton';
import { Sheet, SheetContent, SheetHeader, SheetTitle } from '@/components/ui/sheet';
import { cn } from '@/lib/utils';
import { useUserRole } from '@/hooks/useUserRole';
import { getWorkspaceNavItems } from '@/config/workspace-navigation';
import { useBreakpoints } from '@/hooks/useBreakpoints';
import { useHapticFeedback } from '@/hooks/useHapticFeedback';

// Типы для расширенной навигации
interface NavItem {
  id: string;
  label: string;
  icon: React.ElementType;
  path: string;
  isVisible: boolean;
  priority: number; // 1 = primary, 2 = secondary, 3 = overflow
}

interface GenerationPanelProps {
  isOpen: boolean;
  onClose: () => void;
  mode: 'simple' | 'advanced';
  onModeChange: (mode: 'simple' | 'advanced') => void;
}

const GenerationPanel: React.FC<GenerationPanelProps> = ({
  isOpen,
  onClose,
  mode,
  onModeChange
}) => {
  const [selectedReference, setSelectedReference] = useState<'none' | 'audio' | 'persona' | 'project'>('none');

  return (
    <Sheet open={isOpen} onOpenChange={onClose}>
      <SheetContent side="bottom" className="rounded-t-2xl h-[80vh]">
        <SheetHeader>
          <SheetTitle>Создать музыку</SheetTitle>
        </SheetHeader>

        <div className="flex gap-2 mb-4">
          <HapticButton
            variant={mode === 'simple' ? 'default' : 'outline'}
            size="sm"
            onClick={() => onModeChange('simple')}
          >
            Быстро
          </HapticButton>
          <HapticButton
            variant={mode === 'advanced' ? 'default' : 'outline'}
            size="sm"
            onClick={() => onModeChange('advanced')}
          >
            Расширенно
          </HapticButton>
        </div>

        <div className="space-y-4">
          {/* Промпт */}
          <div>
            <label className="block text-sm font-medium mb-2">Описание</label>
            <textarea
              className="w-full p-3 rounded-lg border bg-background resize-none"
              rows={3}
              placeholder="Опишите желаемую музыку..."
            />
          </div>

          {/* Режимы генерации */}
          <div>
            <label className="block text-sm font-medium mb-2">Тип генерации</label>
            <div className="flex gap-2">
              <HapticButton variant="outline" size="sm">Продолжить</HapticButton>
              <HapticButton variant="outline" size="sm">Вариация</HapticButton>
              <HapticButton variant="outline" size="sm">С нуля</HapticButton>
            </div>
          </div>

          {/* Ссылка на референс */}
          {mode === 'advanced' && (
            <div>
              <label className="block text-sm font-medium mb-2">Референс</label>
              <div className="flex gap-2">
                <HapticButton
                  variant={selectedReference === 'audio' ? 'default' : 'outline'}
                  size="sm"
                  onClick={() => setSelectedReference(selectedReference === 'audio' ? 'none' : 'audio')}
                >
                  Аудио
                </HapticButton>
                <HapticButton
                  variant={selectedReference === 'persona' ? 'default' : 'outline'}
                  size="sm"
                  onClick={() => setSelectedReference(selectedReference === 'persona' ? 'none' : 'persona')}
                >
                  Персона
                </HapticButton>
                <HapticButton
                  variant={selectedReference === 'project' ? 'default' : 'outline'}
                  size="sm"
                  onClick={() => setSelectedReference(selectedReference === 'project' ? 'none' : 'project')}
                >
                  Проект
                </HapticButton>
              </div>
            </div>
          )}

          {/* Дополнительные настройки для расширенного режима */}
          {mode === 'advanced' && selectedReference === 'none' && (
            <div className="space-y-3">
              <div>
                <label className="block text-sm font-medium mb-2">Стиль</label>
                <select className="w-full p-2 rounded-lg border bg-background">
                  <option>Поп</option>
                  <option>Рок</option>
                  <option>Электронная</option>
                </select>
              </div>
              <div>
                <label className="block text-sm font-medium mb-2">Длительность</label>
                <select className="w-full p-2 rounded-lg border bg-background">
                  <option>30 сек</option>
                  <option>1 мин</option>
                  <option>2 мин</option>
                </select>
              </div>
            </div>
          )}

          {/* Кнопка генерации */}
          <div className="pt-4">
            <HapticButton className="w-full" size="lg">
              Создать музыку
            </HapticButton>
          </div>
        </div>
      </SheetContent>
    </Sheet>
  );
};

const EnhancedBottomNav: React.FC = () => {
  const navigate = useNavigate();
  const location = useLocation();
  const { isAdmin } = useUserRole();
  const { vibrate } = useHapticFeedback();
  const { isMobile } = useBreakpoints();

  // Состояние компонента
  const [isGenerationOpen, setIsGenerationOpen] = useState(false);
  const [generationMode, setGenerationMode] = useState<'simple' | 'advanced'>('simple');
  const [isMoreMenuOpen, setIsMoreMenuOpen] = useState(false);

  const navRef = useRef<HTMLDivElement>(null);

  // Базовые элементы навигации
  const baseNavItems: NavItem[] = useMemo(() => [
    {
      id: 'home',
      label: 'Главная',
      icon: Home,
      path: '/workspace',
      isVisible: true,
      priority: 1
    },
    {
      id: 'projects',
      label: 'Проекты',
      icon: Search,
      path: '/workspace/projects',
      isVisible: true,
      priority: 1
    },
    {
      id: 'generate',
      label: '+',
      icon: Plus,
      path: '#',
      isVisible: true,
      priority: 1
    },
    {
      id: 'library',
      label: 'Библиотека',
      icon: Library,
      path: '/workspace/library',
      isVisible: true,
      priority: 1
    },
    {
      id: 'more',
      label: 'Ещё',
      icon: Grid3x3,
      path: '#',
      isVisible: true,
      priority: 2
    }
  ], []);

  // Получаем все элементы навигации из конфига для меню "Ещё"
  const allNavItems = useMemo(() => getWorkspaceNavItems({ isAdmin }), [isAdmin]);

  // Фильтруем видимые элементы (макс 5)
  const visibleItems = useMemo(() => {
    return baseNavItems.filter(item => item.isVisible);
  }, [baseNavItems]);

  // Определяем активный элемент по пути
  const activeItemId = useMemo(() => {
    const currentPath = location.pathname;
    const bestMatch = visibleItems
      .filter(item => item.path !== '#' && currentPath.startsWith(item.path))
      .sort((a, b) => b.path.length - a.path.length)[0];

    return bestMatch?.id || 'home';
  }, [location.pathname, visibleItems]);



  // Обработчик клика по элементу
  const handleItemClick = useCallback((item: NavItem) => {
    if (item.id === 'generate') {
      vibrate('medium');
      setIsGenerationOpen(true);
    } else if (item.id === 'more') {
      vibrate('light');
      setIsMoreMenuOpen(true);
    } else {
      vibrate('light');
      navigate(item.path);
    }
  }, [navigate, vibrate]);


  // Не показываем на десктопе
  if (!isMobile) {
    return null;
  }

  return (
    <>
      {/* Нижняя навигация */}
      <div
        ref={navRef}
        data-bottom-tab-bar="true"
        className={cn(
          "fixed bottom-0 left-0 right-0 z-bottom-nav p-2",
          "bg-background/80 backdrop-blur-xl border-t border-border/50",
          "pb-safe"
        )}
      >
<<<<<<< HEAD
        {/* Локальные свайпы по навигации */}
        <TouchGestureHandler
          onSwipeLeft={() => handleNavSwipe('left')}
          onSwipeRight={() => handleNavSwipe('right')}
          threshold={50}
          className="w-full"
        >
          <nav className="menu relative">
            {visibleItems.map((item, index) => (
              <HapticButton
                key={item.id}
                variant="ghost"
                size="sm"
                className={cn(
                  'menu__item',
                  { active: activeItemId === item.id }
                )}
                onClick={() => handleItemClick(item)}
                aria-label={item.label}
                style={
                  item.id === 'generate' ? {
                    '--component-active-color': 'var(--accent-purple)',
                  } as React.CSSProperties : undefined
                }
              >
                <div className="menu__icon">
                  <item.icon className="icon" />
                </div>
                <span className="menu__text">{item.label}</span>
              </HapticButton>
            ))}
          </nav>
        </TouchGestureHandler>
=======
        <nav className="menu relative">
          {visibleItems.map((item) => (
            <HapticButton
              key={item.id}
              variant="ghost"
              size="sm"
              className={cn(
                'menu__item',
                { active: activeItemId === item.id }
              )}
              onClick={() => handleItemClick(item)}
              style={
                item.id === 'generate' ? {
                  '--component-active-color': 'var(--accent-purple)',
                } as React.CSSProperties : undefined
              }
            >
              <div className="menu__icon">
                <item.icon className="icon" />
              </div>
              <span className="menu__text">{item.label}</span>
            </HapticButton>
          ))}
        </nav>
>>>>>>> fe5abee2
      </div>

      {/* Панель генерации */}
      <GenerationPanel
        isOpen={isGenerationOpen}
        onClose={() => setIsGenerationOpen(false)}
        mode={generationMode}
        onModeChange={setGenerationMode}
      />

      {/* Меню "Ещё" */}
      <Sheet open={isMoreMenuOpen} onOpenChange={setIsMoreMenuOpen}>
        <SheetContent side="bottom" className="rounded-t-2xl">
          <SheetHeader>
            <SheetTitle>Больше разделов</SheetTitle>
          </SheetHeader>
          <div
            className="grid gap-4 py-4"
            style={{ gridTemplateColumns: 'repeat(auto-fit, minmax(90px, 1fr))' }}
          >
            {allNavItems.flatMap(item => item.children ? [item, ...item.children] : [item])
              .filter(item => !visibleItems.some(v => v.id === item.id))
              .map((item) => (
                <HapticButton
                  key={item.id}
                  variant="ghost"
                  className="flex flex-col items-center justify-center gap-2 p-2 rounded-lg"
                  onClick={() => {
                    navigate(item.path);
                    setIsMoreMenuOpen(false);
                  }}
                >
                  <div className="w-12 h-12 bg-muted rounded-xl flex items-center justify-center">
                    <item.icon className="w-6 h-6" />
                  </div>
                  <span className="text-xs text-center">{item.label}</span>
                </HapticButton>
              ))}
          </div>
        </SheetContent>
      </Sheet>
    </>
  );
};

export default EnhancedBottomNav;<|MERGE_RESOLUTION|>--- conflicted
+++ resolved
@@ -1,6 +1,7 @@
 import React, { useMemo, useState, useCallback, useRef } from 'react';
 import { useLocation, useNavigate } from 'react-router-dom';
 import { Grid3x3, Home, Search, Library, Plus } from 'lucide-react';
+import { TouchGestureHandler } from '@/components/mobile/MobileUIPatterns';
 import { HapticButton } from '@/components/ui/HapticButton';
 import { Sheet, SheetContent, SheetHeader, SheetTitle } from '@/components/ui/sheet';
 import { cn } from '@/lib/utils';
@@ -235,6 +236,23 @@
     }
   }, [navigate, vibrate]);
 
+  const handleNavSwipe = useCallback((direction: 'left' | 'right') => {
+    const index = visibleItems.findIndex(item => item.id === activeItemId);
+    if (direction === 'left' && index < visibleItems.length - 1) {
+      const next = visibleItems[index + 1];
+      if (next.path !== '#') {
+        vibrate('light');
+        navigate(next.path);
+      }
+    } else if (direction === 'right' && index > 0) {
+      const prev = visibleItems[index - 1];
+      if (prev.path !== '#') {
+        vibrate('light');
+        navigate(prev.path);
+      }
+    }
+  }, [visibleItems, activeItemId, navigate, vibrate]);
+
 
   // Не показываем на десктопе
   if (!isMobile) {
@@ -253,7 +271,6 @@
           "pb-safe"
         )}
       >
-<<<<<<< HEAD
         {/* Локальные свайпы по навигации */}
         <TouchGestureHandler
           onSwipeLeft={() => handleNavSwipe('left')}
@@ -262,7 +279,7 @@
           className="w-full"
         >
           <nav className="menu relative">
-            {visibleItems.map((item, index) => (
+            {visibleItems.map((item) => (
               <HapticButton
                 key={item.id}
                 variant="ghost"
@@ -287,32 +304,6 @@
             ))}
           </nav>
         </TouchGestureHandler>
-=======
-        <nav className="menu relative">
-          {visibleItems.map((item) => (
-            <HapticButton
-              key={item.id}
-              variant="ghost"
-              size="sm"
-              className={cn(
-                'menu__item',
-                { active: activeItemId === item.id }
-              )}
-              onClick={() => handleItemClick(item)}
-              style={
-                item.id === 'generate' ? {
-                  '--component-active-color': 'var(--accent-purple)',
-                } as React.CSSProperties : undefined
-              }
-            >
-              <div className="menu__icon">
-                <item.icon className="icon" />
-              </div>
-              <span className="menu__text">{item.label}</span>
-            </HapticButton>
-          ))}
-        </nav>
->>>>>>> fe5abee2
       </div>
 
       {/* Панель генерации */}
