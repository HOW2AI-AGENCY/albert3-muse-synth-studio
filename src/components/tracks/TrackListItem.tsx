--- conflicted
+++ resolved
@@ -187,11 +187,7 @@
         className
       )}
       style={{
-<<<<<<< HEAD
         transitionDelay: `${index ? index * 50 : 0}ms`
-=======
-        transitionDelay: `${(index ?? 0) * 50}ms`
->>>>>>> 7447dd36
       }}
       onMouseEnter={() => setIsHovered(true)}
       onMouseLeave={() => setIsHovered(false)}
@@ -297,11 +293,7 @@
         </div>
 
         {/* Теги стиля */}
-<<<<<<< HEAD
         {track.style_tags && !compact && (
-=======
-        {track.style_tags && track.style_tags.length > 0 && !compact && (
->>>>>>> 7447dd36
           <div className="flex flex-wrap gap-1">
             {track.style_tags.slice(0, 3).map((style, idx) => (
               <Badge
