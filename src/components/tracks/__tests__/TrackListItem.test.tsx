import { describe, it, expect, vi, beforeEach } from 'vitest';
import { render, screen, fireEvent, waitFor } from '@testing-library/react';
import type { ComponentProps, RefObject } from 'react';
import { TrackListItem } from '../TrackListItem';
import { useAudioPlayer, useAudioPlayerSafe } from '@/hooks/useAudioPlayer';
import { useToast } from '@/hooks/use-toast';
import { useTrackLike } from '@/hooks/useTrackLike';
import { DisplayTrack } from '@/types/track';
import type { AudioPlayerTrack } from '@/types/track';
import type { RefObject } from 'react';

// Mock the source of the hooks
vi.mock('@/hooks/useAudioPlayer');
vi.mock('@/hooks/use-toast');
vi.mock('@/hooks/useTrackLike');
vi.mock('@/integrations/supabase/client', () => ({
  supabase: {
    rpc: vi.fn().mockResolvedValue({ error: null }),
  },
}));

describe('TrackListItem', () => {
  const mockTrack: DisplayTrack = {
    id: 'track-1',
    title: 'Test Track',
    prompt: 'Test prompt',
    audio_url: 'https://example.com/audio.mp3',
    cover_url: 'https://example.com/cover.jpg',
    duration: 180,
    status: 'completed' as const,
    created_at: '2024-01-15T12:00:00Z',
    style_tags: ['rock', 'indie'],
    like_count: 5,
  };

  type AudioPlayerContextValue = ReturnType<typeof useAudioPlayer>;

  const playTrackMock = vi.fn();
  const pauseTrackMock = vi.fn();
  const playTrackWithQueueMock = vi.fn();
  const togglePlayPauseMock = vi.fn();
  const seekToMock = vi.fn();
  const setVolumeMock = vi.fn();
  const playNextMock = vi.fn();
  const playPreviousMock = vi.fn();
  const addToQueueMock = vi.fn();
  const removeFromQueueMock = vi.fn();
  const clearQueueMock = vi.fn();
  const reorderQueueMock = vi.fn();
  const switchToVersionMock = vi.fn();
  const getAvailableVersionsMock = vi.fn().mockReturnValue([] as AudioPlayerContextValue['queue']);
  const clearCurrentTrackMock = vi.fn();
  const audioRefMock = { current: null } as RefObject<HTMLAudioElement>;
  const toastMock = vi.fn();
  const dismissToastMock = vi.fn();
  const toggleLikeMock = vi.fn();

  const mockedUseAudioPlayer = vi.mocked(useAudioPlayer);
  const mockedUseAudioPlayerSafe = vi.mocked(useAudioPlayerSafe);
  const mockedUseToast = vi.mocked(useToast);
  const mockedUseTrackLike = vi.mocked(useTrackLike);
  const createAudioPlayerContextValue = () => ({
    currentTrack: null as AudioPlayerTrack | null,
    isPlaying: false,
    currentTime: 0,
    duration: 0,
    volume: 1,
    queue: [] as AudioPlayerTrack[],
    currentQueueIndex: -1,
    playTrack: playTrackMock,
    playTrackWithQueue: vi.fn(),
    togglePlayPause: vi.fn(),
    pauseTrack: pauseTrackMock,
    seekTo: vi.fn(),
    setVolume: vi.fn(),
    playNext: vi.fn(),
    playPrevious: vi.fn(),
    addToQueue: vi.fn(),
    removeFromQueue: vi.fn(),
    clearQueue: vi.fn(),
    reorderQueue: vi.fn(),
    switchToVersion: vi.fn(),
    getAvailableVersions: vi.fn<() => AudioPlayerTrack[]>(() => []),
    currentVersionIndex: 0,
    audioRef: { current: null } as RefObject<HTMLAudioElement>,
    clearCurrentTrack: vi.fn(),
  });

  const createAudioPlayerValue = (
    overrides: Partial<AudioPlayerContextValue> = {}
  ): AudioPlayerContextValue => ({
    currentTrack: null,
    isPlaying: false,
    currentTime: 0,
    duration: 0,
    volume: 1,
    queue: [],
    currentQueueIndex: -1,
    playTrack: playTrackMock,
    playTrackWithQueue: playTrackWithQueueMock,
    togglePlayPause: togglePlayPauseMock,
    pauseTrack: pauseTrackMock,
    seekTo: seekToMock,
    setVolume: setVolumeMock,
    playNext: playNextMock,
    playPrevious: playPreviousMock,
    addToQueue: addToQueueMock,
    removeFromQueue: removeFromQueueMock,
    clearQueue: clearQueueMock,
    reorderQueue: reorderQueueMock,
    switchToVersion: switchToVersionMock,
    getAvailableVersions: getAvailableVersionsMock,
    currentVersionIndex: 0,
    audioRef: audioRefMock,
    clearCurrentTrack: clearCurrentTrackMock,
    ...overrides,
  });

  beforeEach(() => {
    vi.clearAllMocks();
<<<<<<< HEAD
    const contextValue = createAudioPlayerContextValue();
    mockedUseAudioPlayer.mockReturnValue(contextValue);
    mockedUseAudioPlayerSafe.mockReturnValue(createAudioPlayerContextValue());
    mockedUseToast.mockReturnValue({
      toasts: [],
      toast: toastMock,
      dismiss: vi.fn(),
=======
    mockedUseAudioPlayer.mockReturnValue(createAudioPlayerValue());
    mockedUseAudioPlayerSafe.mockReturnValue(createAudioPlayerValue());
    mockedUseToast.mockReturnValue({
      toasts: [],
      toast: toastMock,
      dismiss: dismissToastMock,
>>>>>>> 7c6e76b6
    });
    mockedUseTrackLike.mockReturnValue({
      isLiked: false,
      likeCount: 5,
      toggleLike: toggleLikeMock,
      isLoading: false,
    });
  });

  const setup = (props: Partial<ComponentProps<typeof TrackListItem>> = {}) => {
    return render(<TrackListItem track={mockTrack} {...props} />);
  };

  describe('Rendering', () => {
    it('renders track information', () => {
      setup();
      expect(screen.getByText('Test Track')).toBeInTheDocument();
    });

    it('renders track cover image', () => {
      setup();
      const image = screen.getByAltText(/test track/i);
      expect(image).toHaveAttribute('src', 'https://example.com/cover.jpg');
    });

    it('renders duration', () => {
      setup();
      expect(screen.getByText('3:00')).toBeInTheDocument();
    });

    it('renders style tags', () => {
      setup();
      expect(screen.getByText('rock')).toBeInTheDocument();
      expect(screen.getByText('indie')).toBeInTheDocument();
    });

    it('renders index when provided in compact mode', () => {
      setup({ index: 0, compact: true });
      expect(screen.getByText('1')).toBeInTheDocument();
    });

    it('shows like count', () => {
      setup();
      expect(screen.getByText('5')).toBeInTheDocument();
    });
  });

  describe('Compact Mode', () => {
    it('renders in compact mode', () => {
      setup({ compact: true, index: 0 });
      expect(screen.getByText('Test Track')).toBeInTheDocument();
      expect(screen.queryByText('rock')).not.toBeInTheDocument();
    });
  });

  describe('User Interactions', () => {
    it('calls playTrack when play button is clicked', async () => {
      const { getByTestId } = setup();
      fireEvent.mouseEnter(getByTestId(`track-list-item-${mockTrack.id}`));
      const playButton = await screen.findByRole('button', { name: /воспроизвести/i });
      fireEvent.click(playButton);
      expect(playTrackMock).toHaveBeenCalled();
    });

    it('shows pause button for currently playing track', async () => {
<<<<<<< HEAD
      mockedUseAudioPlayerSafe.mockReturnValue({
        ...createAudioPlayerContextValue(),
        currentTrack: {
          id: 'track-1',
          title: 'Test Track',
          audio_url: 'https://example.com/audio.mp3',
        },
        isPlaying: true,
      });
=======
      mockedUseAudioPlayerSafe.mockReturnValue(
        createAudioPlayerValue({
          currentTrack: {
            id: 'track-1',
            title: 'Test Track',
            audio_url: 'https://example.com/audio.mp3',
          },
          isPlaying: true,
        })
      );
>>>>>>> 7c6e76b6
      const { getByTestId } = setup();
      fireEvent.mouseEnter(getByTestId(`track-list-item-${mockTrack.id}`));
      expect(await screen.findByRole('button', { name: /пауза/i })).toBeInTheDocument();
    });

    it('handles like button click', async () => {
      const { getByTestId } = setup();
      fireEvent.mouseEnter(getByTestId(`track-list-item-${mockTrack.id}`));
      const likeButton = await screen.findByRole('button', { name: /добавить в избранное/i });
      fireEvent.click(likeButton);
      expect(toggleLikeMock).toHaveBeenCalled();
    });

    it('calls onDownload when download button is clicked', async () => {
      const onDownloadMock = vi.fn();
      const { getByTestId } = setup({ onDownload: onDownloadMock });
      fireEvent.mouseEnter(getByTestId(`track-list-item-${mockTrack.id}`));
      const downloadButton = await screen.findByRole('button', { name: /скачать/i });
      fireEvent.click(downloadButton);
      await waitFor(() => {
        expect(onDownloadMock).toHaveBeenCalledWith('track-1');
      });
    });

    it('calls onShare when share button is clicked', async () => {
      const onShareMock = vi.fn();
      const { getByTestId } = setup({ onShare: onShareMock });
      fireEvent.mouseEnter(getByTestId(`track-list-item-${mockTrack.id}`));
      const shareButton = await screen.findByRole('button', { name: /поделиться/i });
      fireEvent.click(shareButton);
      expect(onShareMock).toHaveBeenCalledWith('track-1');
    });
  });

  describe('Track Without Audio', () => {
    const trackWithoutAudio = { ...mockTrack, audio_url: undefined };

    it('disables play button when audio_url is missing', async () => {
      const { getByTestId } = setup({ track: trackWithoutAudio });
      fireEvent.mouseEnter(getByTestId(`track-list-item-${trackWithoutAudio.id}`));
      const playButton = await screen.findByRole('button', { name: /воспроизвести/i });
      expect(playButton).toBeDisabled();
    });

    it('shows error toast when trying to download without audio_url', async () => {
      const { getByTestId } = setup({ track: trackWithoutAudio });
      fireEvent.mouseEnter(getByTestId(`track-list-item-${trackWithoutAudio.id}`));
      const downloadButton = await screen.findByRole('button', { name: /скачать/i });
      fireEvent.click(downloadButton);
      expect(toastMock).toHaveBeenCalledWith(
        expect.objectContaining({
          title: expect.stringContaining('Ошибка'),
          variant: 'destructive',
        })
      );
    });
  });

  describe('Accessibility', () => {
    it('has proper ARIA labels for buttons', async () => {
      const { getByTestId } = setup();
      fireEvent.mouseEnter(getByTestId(`track-list-item-${mockTrack.id}`));
      expect(await screen.findByRole('button', { name: 'Воспроизвести' })).toBeInTheDocument();
      expect(await screen.findByRole('button', { name: 'Добавить в избранное' })).toBeInTheDocument();
      expect(await screen.findByRole('button', { name: 'Скачать трек' })).toBeInTheDocument();
      expect(await screen.findByRole('button', { name: 'Поделиться треком' })).toBeInTheDocument();
      expect(await screen.findByRole('button', { name: 'Дополнительные действия' })).toBeInTheDocument();
    });

    it('has accessible image alt text', () => {
      setup();
      expect(screen.getByAltText(/test track/i)).toBeInTheDocument();
    });
  });
});<|MERGE_RESOLUTION|>--- conflicted
+++ resolved
@@ -118,7 +118,6 @@
 
   beforeEach(() => {
     vi.clearAllMocks();
-<<<<<<< HEAD
     const contextValue = createAudioPlayerContextValue();
     mockedUseAudioPlayer.mockReturnValue(contextValue);
     mockedUseAudioPlayerSafe.mockReturnValue(createAudioPlayerContextValue());
@@ -126,14 +125,6 @@
       toasts: [],
       toast: toastMock,
       dismiss: vi.fn(),
-=======
-    mockedUseAudioPlayer.mockReturnValue(createAudioPlayerValue());
-    mockedUseAudioPlayerSafe.mockReturnValue(createAudioPlayerValue());
-    mockedUseToast.mockReturnValue({
-      toasts: [],
-      toast: toastMock,
-      dismiss: dismissToastMock,
->>>>>>> 7c6e76b6
     });
     mockedUseTrackLike.mockReturnValue({
       isLiked: false,
@@ -199,7 +190,6 @@
     });
 
     it('shows pause button for currently playing track', async () => {
-<<<<<<< HEAD
       mockedUseAudioPlayerSafe.mockReturnValue({
         ...createAudioPlayerContextValue(),
         currentTrack: {
@@ -209,18 +199,6 @@
         },
         isPlaying: true,
       });
-=======
-      mockedUseAudioPlayerSafe.mockReturnValue(
-        createAudioPlayerValue({
-          currentTrack: {
-            id: 'track-1',
-            title: 'Test Track',
-            audio_url: 'https://example.com/audio.mp3',
-          },
-          isPlaying: true,
-        })
-      );
->>>>>>> 7c6e76b6
       const { getByTestId } = setup();
       fireEvent.mouseEnter(getByTestId(`track-list-item-${mockTrack.id}`));
       expect(await screen.findByRole('button', { name: /пауза/i })).toBeInTheDocument();
