import { Toaster } from "@/components/ui/toaster";
import { Toaster as Sonner } from "@/components/ui/sonner";
import { TooltipProvider } from "@/components/ui/tooltip";
import { QueryClient, QueryClientProvider } from "@tanstack/react-query";
import { RouterProvider } from "react-router-dom";
import { useEffect } from "react";
import { ErrorBoundary } from "@/components/ErrorBoundary";
import { useEffect } from "react";
import router from "./router";
import { AudioPlayerProvider } from "./contexts/AudioPlayerContext";
import { GlobalAudioPlayer } from "./components/player/GlobalAudioPlayer";
import { toast } from "sonner";

<<<<<<< HEAD
=======

>>>>>>> c258340f
// Оптимизированная конфигурация React Query
const queryClient = new QueryClient({
  defaultOptions: {
    queries: {
      staleTime: 1000 * 60 * 5, // 5 минут - кэш считается свежим
      gcTime: 1000 * 60 * 10, // 10 минут - время хранения в памяти (ранее cacheTime)
      refetchOnWindowFocus: false, // Не перезапрашивать при фокусе окна
      refetchOnMount: false, // Не перезапрашивать при монтировании
      refetchOnReconnect: true, // Перезапросить при восстановлении соединения
      retry: (failureCount, error: Error & { status?: number }) => {
        // Не повторяем запросы для 4xx ошибок
        if (error?.status && error.status >= 400 && error.status < 500) {
          return false;
        }
        return failureCount < 2; // Максимум 2 попытки
      },
      retryDelay: (attemptIndex) => Math.min(1000 * 2 ** attemptIndex, 30000),
    },
    mutations: {
      retry: 1, // Одна попытка для мутаций
    },
  },
});

const App = () => {
  useEffect(() => {
    if (typeof window === "undefined") return;
    const handler = (e: Event) => {
      const detail = (e as CustomEvent).detail as { url?: string; method?: string; status?: number } | undefined;
      if (detail && import.meta.env.DEV) {
        toast.warning("Внешний GET 401 к get-balance", {
          description: `Метод: ${detail.method ?? "GET"}. Проверьте расширения браузера или внешние запросы.`,
        });
      }
    };
    window.addEventListener("external-get-balance-401", handler as EventListener);
    return () => window.removeEventListener("external-get-balance-401", handler as EventListener);
  }, []);

  return (
    <ErrorBoundary>
      <QueryClientProvider client={queryClient}>
        <TooltipProvider>
          <AudioPlayerProvider>
            <Toaster />
            <Sonner />
            <RouterProvider router={router} />
            <GlobalAudioPlayer />
          </AudioPlayerProvider>
        </TooltipProvider>
      </QueryClientProvider>
    </ErrorBoundary>
  );
};

export default App;<|MERGE_RESOLUTION|>--- conflicted
+++ resolved
@@ -11,10 +11,6 @@
 import { GlobalAudioPlayer } from "./components/player/GlobalAudioPlayer";
 import { toast } from "sonner";
 
-<<<<<<< HEAD
-=======
-
->>>>>>> c258340f
 // Оптимизированная конфигурация React Query
 const queryClient = new QueryClient({
   defaultOptions: {
