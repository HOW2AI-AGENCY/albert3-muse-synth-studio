--- conflicted
+++ resolved
@@ -16,7 +16,7 @@
  */
 
 
-import { retryWithBackoff, RETRY_CONFIGS } from "@/utils/retryWithBackoff";
+import { retryWithBackoff } from "@/utils/retryWithBackoff";
 import { SupabaseFunctions } from "@/integrations/supabase/functions";
 import { recordPerformanceMetric } from "@/utils/performanceMonitor";
 import { type ImprovePromptRequest, type ImprovePromptResponse } from "@/services/prompts/prompt.service";
@@ -537,10 +537,4 @@
     ApiService.inFlightBalance.set(provider, requestPromise);
     return requestPromise;
   }
-<<<<<<< HEAD
-}
-=======
-}
-
-// End of ApiService class
->>>>>>> fe5abee2
+}